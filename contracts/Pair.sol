--- conflicted
+++ resolved
@@ -5,10 +5,7 @@
 import {IFactory} from './interfaces/IFactory.sol';
 import {IERC20} from './interfaces/IERC20.sol';
 import {Math} from './libraries/Math.sol';
-<<<<<<< HEAD
-=======
 import {MintMath} from './libraries/MintMath.sol';
->>>>>>> cddb3e9c
 import {LendMath} from './libraries/LendMath.sol';
 import {BorrowMath} from './libraries/BorrowMath.sol';
 import {WithdrawMath} from './libraries/WithdrawMath.sol';
@@ -129,12 +126,8 @@
 
         LendMath.check(pool.parameter, assetIn, interestDecrease, cdpDecrease, fee);
 
-<<<<<<< HEAD
-        LendMath.check(pool.parameter, parameter.reserves.asset, assetIn, interestDecrease, cdpDecrease, fee);
-=======
         claimsOut.bond = LendMath.getBond(assetIn, interestDecrease, block.timestamp - maturity);
         claimsOut.insurance = LendMath.getInsurance(pool.parameter, assetIn, claimsOut.bond, cdpDecrease);
->>>>>>> cddb3e9c
 
         pool.totalClaims.bond += claimsOut.bond;
         pool.totalClaims.insurance += claimsOut.insurance;
@@ -169,12 +162,8 @@
             pool.totalClaims
         );
 
-<<<<<<< HEAD
-        BorrowMath.check(parameter, parameter.reserves.asset, assetOut, interestIncrease, cdpIncrease, fee);
-=======
         pool.totalClaims.bond -= claimsIn.bond;
         pool.totalClaims.insurance -= claimsIn.insurance;
->>>>>>> cddb3e9c
 
         Claims storage sender = pool.claimsOf[msg.sender];
 
