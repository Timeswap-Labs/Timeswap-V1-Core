// SPDX-License-Identifier: MIT
pragma solidity =0.8.1;

import {Clones} from '@openzeppelin/contracts/proxy/Clones.sol';
import {InterfaceTimeswapPool} from './interfaces/InterfaceTimeswapPool.sol';
import {InterfaceTimeswapFactory} from './interfaces/InterfaceTimeswapFactory.sol';
import {InterfaceERC20} from './interfaces/InterfaceERC20.sol';
import {InterfaceTimeswapERC20} from './interfaces/InterfaceTimeswapERC20.sol';
import {InterfaceTimeswapERC721} from './interfaces/InterfaceTimeswapERC721.sol';
import {Math} from './libraries/Math.sol';
import {String} from './libraries/String.sol';
import {ConstantProduct} from './libraries/ConstantProduct.sol';
import {ERC20Permit} from './ERC20Permit.sol';

/// @title Timeswap Pool
/// @author Ricsson W. Ngo
/// @notice It is recommended to use Timeswap Convenience Contracts to interact with this contract
/// @dev It is necessary to do safety checks when interacting with this contract
/// @dev The pool contract is a liquidity ERC20 token contract
contract TimeswapPool is InterfaceTimeswapPool, ERC20Permit {
    using Math for uint256;
    using String for uint256;
    using Clones for address;

    /* ===== MODEL ===== */

    /// @dev The base precision when dealing with transaction fee and protocol fee
    uint256 private constant BASE = 10000;
    /// @dev The minimum liquidity minted and sent to the zero address for the first mint
    uint256 private constant MINIMUM_LIQUIDITY = 1000;
    /// @dev The number of seconds in a year
    uint256 private constant YEAR = 31556926;

    /// @dev The fee rate for the revenue of liquidity providers
    uint128 public override transactionFee; //immutable
    /// @dev The fee rate for the revenue of feeTo address
    uint128 public override protocolFee; //immutable

    /// @dev The maturity of the pool and all its transactions
    uint256 public override maturity; //immutable

    /// @dev Stores the balance of the contract in the ERC20 being lent and borrowed (asset ERC20)
    /// @dev The X pool or the Principal pool
    uint128 public override assetReserve;
    /// @dev Stores the virtual rate reserves
    uint128 public override rateReserve;
    /// @dev Stores the balance of the contract in the ERC20 used as collateral (collateral ERC20)
    /// @dev The W pool or the Collateral Locked pool
    uint256 public override collateralReserve;

    /// @dev The address of the factory contract that deployed this contract
    InterfaceTimeswapFactory public override factory; //immutable

    /// @dev The address of the ERC20 being lent and borrowed
    InterfaceERC20 public override asset; //immutable
    /// @dev The address of the ERC20 used as collateral
    InterfaceERC20 public override collateral; //immutable

    /// @dev The address of the native bond ERC20 token contract
    /// @dev Get the Y pool or the Collateral Required pool by getting the bond ERC20 balance of the pool contract
    InterfaceTimeswapERC20 public override bond; //immutable
    /// @dev The address of the native insurance ERC20 token contract
    /// @dev Get the V pool by getting the insurance ERC20 balance of the pool contract
    InterfaceTimeswapERC20 public override insurance; //immutable
    /// @dev The address of the native collateralized debt ERC721 token contract
    InterfaceTimeswapERC721 public override collateralizedDebt; //immutable

    /// @dev The name of the native liquidity ERC20 token contract based on ERC20 Metadata standard
    string public constant override name = 'Timeswap Liquidity';
    /// @dev The symbol ticker of the native liquidity ERC20 token contract based on ERC20 Metadata standard
    string public override symbol; //immutable
    /// @dev The decimal place precision of the native liquidity ERC20 token contract based on ERC20 Metadata standard
    uint8 public override decimals; //immutable

    /// @dev The function selector of the symbol function on ERC20 Metadata standard
    bytes4 private constant SYMBOL = bytes4(keccak256(bytes('symbol()')));
    /// @dev The function selector of the decimals function on ERC20 Metadata standard
    bytes4 private constant DECIMALS = bytes4(keccak256(bytes('decimals()')));
    /// @dev The function selector of the transfer function on ERC20 standard
<<<<<<< HEAD
    bytes4 private constant TRANSFER = bytes4(keccak256(bytes('transfer(address,uint256)')));

    address private constant ZERO_ADDRESS = address(type(uint160).min);
=======
    bytes4 private constant TRANSFER = bytes4(keccak256(bytes("transfer(address,uint256)")));
>>>>>>> fac3de3c

    /// @dev Stores the access state of the contract for reentrancy guard
    bool private locked;

    /// @dev Locks the contract from reentering when calling a function and unlocks at the end of the call
    modifier reentrancyLock() {
        require(!locked, 'TimeswapPool :: reentrancyLock : Locked');
        locked = true;
        _;
        locked = false;
    }

    /* ===== INIT ===== */

    /// @dev Initializes the pool contract
    /// @dev Can only be called by the factory contract
    /// @param _asset The address of the ERC20 being lent and borrowed
    /// @param _collateral The address of the ERC20 used as collateral
    /// @param _maturity The maturity time of the pool in unix timestamp
    /// @param _bond The address of the original bond ERC20 token contract where we clone from
    /// @param _insurance The address of the original insurance ERC20 token contract where we clone from
    /// @param _collateralizedDebt The address of the original collateralized debt ERC721 token contract where we clone from
    /// @param _transactionFee The fee for the revenue of liquidity providers
    /// @param _protocolFee The fee for the revenue of feeTo address
    function initialize(
        InterfaceERC20 _asset,
        InterfaceERC20 _collateral,
        uint256 _maturity,
        InterfaceTimeswapERC20 _bond,
        InterfaceTimeswapERC20 _insurance,
        InterfaceTimeswapERC721 _collateralizedDebt,
        uint128 _transactionFee,
        uint128 _protocolFee
    ) external override {
        // Sanity check
        require(block.timestamp < _maturity, 'TimeswapPool :: initialize : Invalid Maturity');
        // Can only be called once
<<<<<<< HEAD
        require(factory == InterfaceTimeswapFactory(ZERO_ADDRESS), 'TimeswapPool :: initialize : Forbidden');
=======
        require(
            factory == InterfaceTimeswapFactory(ZERO),
            "TimeswapPool :: initialize : Forbidden"
        );
>>>>>>> fac3de3c

        maturity = _maturity;

        factory = InterfaceTimeswapFactory(msg.sender);

        asset = _asset;
        collateral = _collateral;

        // Clone and deploy the three native token contracts
        bond = InterfaceTimeswapERC20(address(_bond).cloneDeterministic(keccak256('0')));
        insurance = InterfaceTimeswapERC20(address(_insurance).cloneDeterministic(keccak256('0')));
        collateralizedDebt = InterfaceTimeswapERC721(address(_collateralizedDebt).cloneDeterministic(keccak256('0')));

        transactionFee = _transactionFee;
        protocolFee = _protocolFee;

        // Safely get the symbol tickers of the pair ERC20 token contracts
        string memory _assetSymbol = _safeSymbol(_asset);
        string memory _collateralSymbol = _safeSymbol(_collateral);
        // The symbol tickers of all native tokens end with this format
        // -{asset symbol}-{collateral symbol}-{maturity time in unix timestamp}
        string memory _symbol = string(
            abi.encodePacked('-', _assetSymbol, '-', _collateralSymbol, '-', _maturity.toString())
        );
        // Safely get the decimal places of the pair ERC20 token contracts
        uint8 _assetDecimal = _safeDecimals(_asset);
        uint8 _collateralDecimal = _safeDecimals(_collateral);

        // Initializes the three native tokens with the correct decimal places
        bond.initialize(_symbol, _collateralDecimal);
        insurance.initialize(_symbol, _assetDecimal);
        collateralizedDebt.initialize(_symbol, _collateralDecimal, _assetDecimal);

        // The symbol ticker of the liquidity ERC20 token contract follows this format
        // LP-{asset symbol}-{collateral symbol}-{maturity time in unix timestamp}
        // Example for pair DAI as the asset and WETH as the collateral at maturity time 1750000000
        // LP-DAI-WETH-1750000000
        // Example for another pair DAI as the asset but the collateral ERC20 has no symbol ticker with the same maturity as above
        // LP-DAI--1750000000
        symbol = string(abi.encodePacked('LP', _symbol));
        // Initialize the liquidity ERC20 contract with the correct decimal places
        decimals = _assetDecimal;

        _setDomainSeparator(name);
    }

    /* ===== HELPER ===== */

    /// @dev Safely gets the symbol ticker of an ERC20 token contract
    /// @dev Returns an empty string if failed at calling the symbol function
    function _safeSymbol(InterfaceERC20 _token) private returns (string memory _symbol) {
        (bool _success, bytes memory _data) = address(_token).call(abi.encodeWithSelector(SYMBOL));
        _symbol = _success ? abi.decode(_data, (string)) : '';

        bytes memory _bt = bytes(_symbol);
        if (_bt.length > 5) _symbol = string(abi.encodePacked(_bt[0], _bt[1], _bt[2], _bt[3], _bt[4], '...'));
    }

    /// @dev Safely gets the decimal place of an ERC20 token contract
    /// @dev Returns zero if failed at calling the decimals function
    function _safeDecimals(InterfaceERC20 _token) private returns (uint8 _decimals) {
        (bool _success, bytes memory _data) = address(_token).call(abi.encodeWithSelector(DECIMALS));
        _decimals = _success ? abi.decode(_data, (uint8)) : 0;
    }

    /// @dev Safely transfer the tokens of an ERC20 token contract
    /// @dev Will revert if failed at calling the transfer function
    function _safeTransfer(
        InterfaceERC20 _token,
        address _to,
        uint256 _value
    ) private {
        (bool _success, bytes memory _data) = address(_token).call(abi.encodeWithSelector(TRANSFER, _to, _value));
        require(
            _success && (_data.length == 0 || abi.decode(_data, (bool))),
            'TimeswapPool :: _safeTransfer : Transfer Failed'
        );
    }

    /// @dev Safely transfer the tokens of an ERC20 token contract and return the new balance of the pool contract
    /// @dev will revert if failed at calling the transfer function
    function _transferAndBalanceOf(
        InterfaceERC20 _token,
        address _to,
        uint256 _tokenOut
    ) private returns (uint256 _tokenBalance) {
        _safeTransfer(_token, _to, _tokenOut);
        _tokenBalance = _token.balanceOf(address(this));
    }

    /// @dev Return the X pool, Y pool, and the Z pool
    /// @dev Only used for the mint function and lend function
    /// @dev The Z pool or Interest Rate pool is the asset ERC20 annual interest rate
    /// @return _assetReserve The X pool or Principal pool
    /// @return _bondReserve The Y pool or Collateral Required pool
    /// @return _rateReserve The Z pool, a virtual pool
    function _viewReserves()
        private
        view
        returns (
            uint256 _assetReserve,
            uint256 _bondReserve,
            uint256 _rateReserve
        )
    {
        _assetReserve = assetReserve;
        _bondReserve = bond.balanceOf(address(this));
        _rateReserve = rateReserve;
    }

    /// @dev Update the assetReserve and collateralReserve with the given balances of the pair ERC20 tokens
    /// @dev The Y pool and V pool is always equal to the bond and insurance balance of the pool contract
    /// @param _assetBalance The new balance to replace the assetReserve or X pool
    /// @param _collateralBalance The new balance to replace the collateralReserve of W pool
    /// @param _rateBalance The new balance to replace the Z pool
    function _updateReserves(
        uint256 _assetBalance,
        uint256 _collateralBalance,
        uint256 _rateBalance
    ) private {
        // Get the bond and insurance balance of the pool contract
        uint256 _bondBalance = bond.balanceOf(address(this));
        uint256 _insuranceBalance = insurance.balanceOf(address(this));

        // The pair ERC20 balance of the pool contract is capped at uint128
        // Can be resolved with the sync function if someone transfer tokens to the pool contract such that the balance is greater than uint128
        require(
            _assetBalance <= MAXIMUM_BALANCE && _rateBalance <= MAXIMUM_BALANCE,
            'TimeswapPool :: _updateReserves : Reserve Overflow'
        );
        assetReserve = uint128(_assetBalance);
        rateReserve = uint128(_rateBalance);
        collateralReserve = _collateralBalance;

        emit Sync(_assetBalance, _collateralBalance, _rateBalance, _bondBalance, _insuranceBalance);
    }

    /* ====== MINT ===== */

    /// @dev Add liquidity into the pool contract by a liquidity provider
    /// @dev Liquidity providers can be seen as making both a lending transaction and borrowing transaction at the same time
    /// @dev Must atomically increase the asset ERC20 balance of the pool contract with a transaction before calling the mint function
    /// @dev Increasing the asset ERC20 balance of the pool contract before calling this function will determine the assetIn parameter
    /// @dev Must atomically increase the collateral ERC20 balance of the pool contract with a transaction before calling the mint function
    /// @dev Increasing the collateral ERC20 balance of the pool contract before calling this function will determine the collateralIn parameter
    /// @param _to The receiver of the mint function
    /// @param _bondIncreaseAndCollateralPaid The increase in the Y pool and the amount of collateral ERC20 to be deposited to the pool contract
    /// @param _insuranceIncreaseAndDebtRequired The increase in the V pool and the amount of debt received
    /// @return _tokenId The id of the newly minted collateralized debt ERC721 token contract
    /// @return _bondReceivedAndCollateralLocked The amount of bond ERC20 received by the receiver and the amount of collateral ERC20 to be locked
    /// @return _insuranceReceivedAndAssetIn The amount of insurance ERC20 received by the receiver and the increase in the X pool
    /// @return _liquidityReceived The amount of liquidity ERC20 received by the receiver
    function mint(
        address _to,
        uint256 _bondIncreaseAndCollateralPaid,
        uint256 _insuranceIncreaseAndDebtRequired
    )
        external
        override
        reentrancyLock()
        returns (
            uint256 _tokenId,
            uint256 _bondReceivedAndCollateralLocked,
            uint256 _insuranceReceivedAndAssetIn,
            uint256 _liquidityReceived
        )
    {
        require(block.timestamp < maturity, 'TimeswapPool :: mint : Pool Matured');
        require(
            _bondIncreaseAndCollateralPaid > 0 && _insuranceIncreaseAndDebtRequired > 0,
            'TimeswapPool :: mint : Insufficient Increase'
        );

        // Get the X pool, Y pool, and Z pool
        (uint256 _assetReserve, uint256 _bondReserve, uint256 _rateReserve) = _viewReserves();

        // Get the difference of the stored X pool and the asset ERC20 balance of the pool contract to get the _insuranceReceivedAndAssetIn
        uint256 _assetBalance = asset.balanceOf(address(this));
        _insuranceReceivedAndAssetIn = _assetBalance.subOrZero(_assetReserve);
        require(_insuranceReceivedAndAssetIn > 0, 'TimeswapPool :: mint : Insufficient Asset Input Amount');

        // Call the function _mintInitialLiquidity for the first mint function, will only be called once
        // Call the function _mintProportionalLiquidity for all subsequent mint functions
        // The invariance is updated within these two functions
        uint256 _rateBalance;
        (_rateBalance, _liquidityReceived) = totalSupply == 0
            ? _mintInitialLiquidity(_to, _insuranceIncreaseAndDebtRequired)
            : _mintProportionalLiquidity(
                _to,
                _insuranceReceivedAndAssetIn,
                _bondIncreaseAndCollateralPaid,
                _insuranceIncreaseAndDebtRequired,
                _assetReserve,
                _bondReserve,
                _rateReserve
            );

        // Mint and increase the bond balance and insurance balance of the pool contract
        bond.mint(address(this), _bondIncreaseAndCollateralPaid);
        insurance.mint(address(this), _insuranceIncreaseAndDebtRequired);

        // Get the difference of the stored W pool and the collateral ERC20 balance of the pool contract to get the collateralIn
        // Check that there is enough collateralIn for both collateral deposited and collateral locked
        // Must precalculate the collateralIn with a convenience contract to avoid unecessary loss of collateral ERC20
        _bondReceivedAndCollateralLocked = (_bondIncreaseAndCollateralPaid * _insuranceIncreaseAndDebtRequired).divUp(
            _insuranceReceivedAndAssetIn
        );
        uint256 _collateralBalance = collateral.balanceOf(address(this));
        require(
            _collateralBalance.subOrZero(collateralReserve) >=
                _bondIncreaseAndCollateralPaid + _bondReceivedAndCollateralLocked,
            'Timeswap :: _mintInitial : Insufficient Collateral Input Amount'
        );

        // Mint and increase the bond balance and insurance balance of the receiver
        bond.mint(_to, _bondReceivedAndCollateralLocked);
        insurance.mint(_to, _insuranceReceivedAndAssetIn);

        // Mint a collateralized debt token for the receiver
        collateralizedDebt.mint(_to, _bondReceivedAndCollateralLocked, _insuranceIncreaseAndDebtRequired);
        _tokenId = collateralizedDebt.totalSupply();

        // Update all the pool
        _updateReserves(_assetBalance, _collateralBalance, _rateBalance);

        emit Mint(
            msg.sender,
            _to,
            _tokenId,
            _bondIncreaseAndCollateralPaid,
            _insuranceIncreaseAndDebtRequired,
            _bondReceivedAndCollateralLocked,
            _insuranceReceivedAndAssetIn,
            _liquidityReceived
        );
    }

    /// @dev Mint the initial liquidity for the first mint function
    /// @dev Initial supply of liquidity ERC20 is equal to the initial insurance ERC20 minted to the pool contract
    function _mintInitialLiquidity(address _to, uint256 _insuranceIncreaseAndDebtRequired)
        private
        returns (uint256 _rateBalance, uint256 _liquidityReceived)
    {
        require(
            _insuranceIncreaseAndDebtRequired > MINIMUM_LIQUIDITY,
            'Timeswap :: _mintInitialLiquidity : Must Mint more Liquidity'
        );

        uint256 _protocolFeeBase = protocolFee + BASE; // gas saving

        // Adjust liquidity received with protocol fee and base precision
        _liquidityReceived = ((_insuranceIncreaseAndDebtRequired - MINIMUM_LIQUIDITY) * BASE) / _protocolFeeBase;

        // Burn MINIMUM_LIQUIDITY amount of liquidity ERC20 to avoid DOS attack to other liquidity providers
        // Enforce protocol fee minted to the feeTo address
        _mint(ZERO, MINIMUM_LIQUIDITY); // burn minimum liquidity
        _mint(_to, _liquidityReceived);
        _mint(factory.feeTo(), _insuranceIncreaseAndDebtRequired - _liquidityReceived - MINIMUM_LIQUIDITY);

        // The initial Z pool is calculated from the initial insurance ERC20 minted divided by duration from now to the maturity of the pool
        // The initial Z pool is adjusted with YEAR so that it becomes the annual interest rate
        _rateBalance = (_insuranceIncreaseAndDebtRequired * YEAR) / (maturity - block.timestamp);
    }

    /// @dev Mint more liquidity for all the subsequent mint functions
    /// @dev The increase of liquidity ERC20 must be at least proportional to the proportional increase of X pool, Y pool, Z pool, and V pool
    function _mintProportionalLiquidity(
        address _to,
        uint256 _insuranceReceivedAndAssetIn,
        uint256 _bondIncreaseAndCollateralPaid,
        uint256 _insuranceIncreaseAndDebtRequired,
        uint256 _assetReserve,
        uint256 _bondReserve,
        uint256 _rateReserve
    ) private returns (uint256 _rateBalance, uint256 _liquidityReceived) {
        uint256 _protocolFeeBase = protocolFee + BASE; // gas saving

        uint256 _totalSupply = totalSupply; // gas saving

        // Compare the proportional increase of X pool, Y pool, and V pool
        // The total increase of the liquidity ERC20 must be less than or equal to all the proportional increase of the pools
        // Must precalculate the inputs with a convenience contract to make the proportion close and minimize cost
        uint256 _liquidityReceivedAdjusted = Math.min(
            (_insuranceReceivedAndAssetIn * _totalSupply) / _assetReserve,
            (_bondIncreaseAndCollateralPaid * _totalSupply) / _bondReserve,
            (_insuranceIncreaseAndDebtRequired * _totalSupply) / insurance.balanceOf(address(this))
        );

        // Adjust liquidity received with protocol fee and base precision
        _liquidityReceived = (_liquidityReceivedAdjusted * BASE) / _protocolFeeBase;

        // Enforce the protocol fee minted to the feeTo address
        _mint(_to, _liquidityReceived);
        _mint(factory.feeTo(), _liquidityReceivedAdjusted - _liquidityReceived);

        // The increase in the Z pool must also be proportional to the proportional increase of the pools
        _rateBalance = _rateReserve + (_liquidityReceivedAdjusted * _rateReserve).divUp(_totalSupply);
    }

    /* ===== BURN ===== */

    /// @dev Withdraw liquidity from the pool contract by a liquidity provider
    /// @dev Must atomically increase the liquidity ERC20 balance of the pool contract with a transaction before calling the burn function
    /// @dev Increasing the liquidity ERC20 balance of the pool contract before calling this function will determine the liquidityIn parameter
    /// @dev Optionally atomically increase the collateral ERC20 balance of the pool contract with a transaction before calling the burn function
    /// @dev Increasing the collateral ERC20 balance of the pool contract before calling this function will determine the collateralIn parameter
    /// @dev Liquidity providers receive asset ERC20 from the pool contract if there is collateralIn before the maturity of the pool
    /// @dev Do not increase the collateral ERC20 balances of the pool contract if the pool is already matured, as no asset ERC20 can be borrowed
    /// @param _to The receiver of the burn function
    /// @return _tokenId The id of the newly minted collateralized debt ERC721 token contract
    /// @return _collateralLocked The amount of collateral ERC20 to be locked
    /// @return _debtRequiredAndAssetReceived The amount of debt received by the receiver and the asset ERC20 received by the receiver
    /// @return _bondReceived The amount of bond ERC20 received by the receiver
    /// @return _insuranceReceived The amount of insurance ERC20 received by the receiver
    function burn(address _to)
        external
        override
        reentrancyLock()
        returns (
            uint256 _tokenId,
            uint256 _collateralLocked,
            uint256 _debtRequiredAndAssetReceived,
            uint256 _bondReceived,
            uint256 _insuranceReceived
        )
    {
        uint256 _totalSupply = totalSupply; // gas saving

        // Get liquidity ERC20 balance of the pool contract to get the _liquidityIn
        uint256 _liquidityIn = balanceOf[address(this)];
        require(_liquidityIn > 0, 'Timeswap :: burn : Insufficient Liquidity Input Amount');

        // Get the X pool, Y pool, and Z pool
        (uint256 _assetReserve, uint256 _bondReserve, uint256 _rateReserve) = _viewReserves();

        // Get the proportional withdraw of the Y pool and V pool to the receiver
        _bondReceived = (_liquidityIn * _bondReserve) / _totalSupply;
        _insuranceReceived = (_liquidityIn * insurance.balanceOf(address(this))) / _totalSupply;

        // Safely transfer the bond ERC20 and insurance ERC20 to the receiver
        _safeTransfer(bond, _to, _bondReceived);
        _safeTransfer(insurance, _to, _insuranceReceived);

        // Call the _burnBeforeMaturity for all burn functions before maturity of the pool
        // When burn function is called before the maturity of the pool, receiver can borrow asset ERC20 based on how much collateral ERC20 is locked
        // The invariance and the pools are updated within this function
        // When burn function is called after the maturity of the pool, there is no need to update invariance and the pools
        // When burn function is called after the maturity of the pool, _tokenId, _collateralLocked, and _debtRequiredAndAssetReceived are all zero
        if (block.timestamp < maturity)
            (_tokenId, _collateralLocked, _debtRequiredAndAssetReceived) = _burnBeforeMaturity(
                _to,
                _liquidityIn,
                _totalSupply,
                _bondReceived,
                _assetReserve,
                _rateReserve
            );

        // Burn all the liquidity ERC20 in the pool contract
        _burn(address(this), _liquidityIn);

        emit Burn(
            msg.sender,
            _to,
            _tokenId,
            _liquidityIn,
            _collateralLocked,
            _debtRequiredAndAssetReceived,
            _bondReceived,
            _insuranceReceived
        );
    }

    /// @dev Borrow proportional asset ERC20 based on collateralLocked
    /// @dev Update the invariance and the pools
    /// @dev Only called when the burn function is called before maturity of the pool
    function _burnBeforeMaturity(
        address _to,
        uint256 _liquidityIn,
        uint256 _totalSupply,
        uint256 _bondReceived,
        uint256 _assetReserve,
        uint256 _rateReserve
    )
        private
        returns (
            uint256 _tokenId,
            uint256 _collateralLocked,
            uint256 _debtRequiredAndAssetReceived
        )
    {
        // Get the maximum amount of asset ERC20 possible to be borrowed based on the proportional decrease of the pools
        uint256 _assetMax = (_liquidityIn * _assetReserve) / _totalSupply;

        // Get the difference of the stored W pool and the collateral ERC20 balance of the pool contract to get the collateralLocked
        // The maximum necessary collateralLocked is the proportional decrease of the Y pool
        // Must precalculate the collateralLocked with a convenience contract to avoid unecessary loss of collateral ERC20
        uint256 _collateralBalance = collateral.balanceOf(address(this));
        _collateralLocked = _collateralBalance.subOrZero(collateralReserve);
        _collateralLocked = _collateralLocked >= _bondReceived ? _bondReceived : _collateralLocked;

        // Get the debt received and the asset received based on the amount of collateral locked
        _debtRequiredAndAssetReceived = (_assetMax * _collateralLocked) / _bondReceived;

        // Mint collateralized debt ERC721 when there is collateral locked and debt received
        if (_debtRequiredAndAssetReceived > 0) {
            collateralizedDebt.mint(_to, _collateralLocked, _debtRequiredAndAssetReceived);
            _tokenId = collateralizedDebt.totalSupply();
        }

        // Transfer the asset ERC20 to the receiver
        uint256 _assetBalance = _transferAndBalanceOf(asset, _to, _debtRequiredAndAssetReceived);

        // The decrease in the Z pool must also be proportional to the proportional decrease of the pools
        uint256 _rateBalance = _rateReserve - ((_liquidityIn * _rateReserve) / _totalSupply);

        // Update all the pools
        _updateReserves(_assetBalance, _collateralBalance, _rateBalance);
    }

    /* ===== LEND ===== */

    /// @dev Lend asset ERC20 to the pool contract to receive bond ERC20 and insurance ERC20 by the lender
    /// @dev Must atomically increase the asset ERC20 balance of the pool contract with a transaction before calling the lend function
    /// @dev Increasing the asset ERC20 balance of the pool contract before calling this function will determine the assetIn parameter
    /// @param _to The receiver of the lend function
    /// @param _bondDecrease The decrease in the Y pool
    /// @param _rateDecrease The decrease in the Z pool
    /// @return _bondReceived The amount of bond ERC20 received by the receiver
    /// @return _insuranceReceived The amount of insurance ERC20 received by the receiver
    function lend(
        address _to,
        uint256 _bondDecrease,
        uint256 _rateDecrease
    ) external override reentrancyLock() returns (uint256 _bondReceived, uint256 _insuranceReceived) {
        require(block.timestamp < maturity, 'TimeswapPool :: lend : Pool Matured');
        require(_bondDecrease > 0 || _rateDecrease > 0, 'TimeswapPool :: lend : Insufficient Decrease');
        require(totalSupply > 0, 'TimeswapPool :: lend : Total supply must not be Zero');

        // Get the X pool, Y pool, and Z pool
        (uint256 _assetReserve, uint256 _bondReserve, uint256 _rateReserve) = _viewReserves();

        // Get the difference of the stored X pool and the asset ERC20 balance of the pool contract to get the _assetIn
        // _assetIn is the increase in the X pool
        uint256 _assetBalance = asset.balanceOf(address(this));
        uint256 _assetIn = _assetBalance.subOrZero(_assetReserve);
        require(_assetIn > 0, 'TimeswapPool :: lend : Insufficient Asset Input Amount');

        // Check that the constant product formula is followed
        _checkInvarianceForLend(_assetBalance, _assetReserve, _bondReserve, _rateReserve, _bondDecrease, _rateDecrease);

        // Transfer and mint bond ERC20 and insurance ERC20 to the receiver
        _bondReceived = _bondDecrease > 0
            ? _transferAndMintBondTokens(_to, _bondDecrease, _assetReserve, _rateReserve)
            : 0;
        _insuranceReceived = _rateDecrease > 0
            ? _transferAndMintInsuranceTokens(_to, _rateDecrease, _assetBalance, _rateReserve)
            : 0;

        // Update all the pools
        _updateReserves(_assetBalance, collateral.balanceOf(address(this)), _rateReserve - _rateDecrease);

        emit Lend(
            msg.sender,
            _to,
            _assetIn,
            _bondReceived,
            _insuranceReceived
        );
    }

    /// @dev Check the constant product formula is followed for a lending transaction
    function _checkInvarianceForLend(
        uint256 _assetBalance,
        uint256 _assetReserve,
        uint256 _bondReserve,
        uint256 _rateReserve,
        uint256 _bondDecrease,
        uint256 _rateDecrease
    ) private view {
        uint256 _transactionFeeBase = BASE + transactionFee; // gas saving

        // Adjust the bond and rate decrease to enforce the transaction fee to the liquidity provider
        uint256 _bondBalanceAdjusted = _tokenDecreaseAdjust(_bondDecrease, _bondReserve, _transactionFeeBase);
        uint256 _rateBalanceAdjusted = _tokenDecreaseAdjust(_rateDecrease, _rateReserve, _transactionFeeBase);

        // Check the constant product formula is followed
        // _bondDecrease and _rateDecrease must be precalculated by a convenience contract
        ConstantProduct.check(
            _assetBalance,
            _bondBalanceAdjusted * _rateBalanceAdjusted,
            _assetReserve,
            _bondReserve * _rateReserve
        );
    }

    /// @dev Adjust the bond and rate decrease for the lending transaction
    /// @dev returns value adjusted with base precision
    function _tokenDecreaseAdjust(
        uint256 _tokenDecrease,
        uint256 _tokenReserve,
        uint256 _transactionFeeBase
    ) private pure returns (uint256 _tokenBalanceAdjusted) {
        // Adjust all value with the base precision
        _tokenBalanceAdjusted += _tokenReserve * BASE;
        _tokenBalanceAdjusted -= _tokenDecrease * _transactionFeeBase;
        _tokenBalanceAdjusted /= BASE;
    }

    /// @dev Transfer bond ERC20 from the pool to the receiver
    /// @dev Mint bond ERC20 to the receiver
    function _transferAndMintBondTokens(
        address _to,
        uint256 _bondDecrease,
        uint256 _assetReserve,
        uint256 _rateReserve
    ) private returns (uint256 _bondReceived) {
        InterfaceTimeswapERC20 _bond = bond; // gas saving

        // Get the amount of bond ERC20 minted
        // Always round down in division to minimize the cost to the pool contract
        uint256 _bondMint = (_bondDecrease * _rateReserve) / _assetReserve;
        _bondMint = (_bondMint * (maturity - block.timestamp)) / YEAR;
        _bondReceived = _bondDecrease + _bondMint;

        // Safely transfer and mint bond ERC20 to the receiver
        _safeTransfer(_bond, _to, _bondDecrease);
        if (_bondMint > 0) _bond.mint(_to, _bondMint);
    }

    /// @dev Transfer insurance ERC20 from the pool to the receiver
    /// @dev Mint insurance ERC20 to the receiver
    function _transferAndMintInsuranceTokens(
        address _to,
        uint256 _rateDecrease,
        uint256 _assetBalance,
        uint256 _rateReserve
    ) private returns (uint256 _insuranceReceived) {
        InterfaceTimeswapERC20 _insurance = insurance; // gas saving

        // Get the amount of insurance decrease of the pool from rate decrease multiply by duration from now to the maturity of the pool
        // Get the amount of insurance ERC20 minted
        // Always round down in division to minimize cost to the pool contract
        uint256 _insuranceDecrease = (_rateDecrease * (maturity - block.timestamp)) / YEAR;
        uint256 _insuranceMint = (_rateDecrease * _assetBalance) / _rateReserve;
        _insuranceReceived = _insuranceDecrease + _insuranceMint;

        // Safely transfer and mint insurance ERC20 to the receiver
        _safeTransfer(_insurance, _to, _insuranceDecrease);
        if (_insuranceMint > 0) _insurance.mint(_to, _insuranceMint);
    }

    /* ===== BORROW ===== */

    /// @dev Lock collateral ERC20 to the pool contract to receive asset ERC20 and collateralized debt ERC721 by the borrower
    /// @dev Must atomically increase the collateral ERC20 balance of the pool contract with a transaction before calling the borrow function
    /// @dev Increasing the collateral ERC20 balance of the pool contract before calling this function will determine the collateralIn parameter
    /// @param _to The receiver of the borrow function
    /// @param _assetReceived The amount of asset ERC20 received by the receiver
    /// @param _bondIncrease The increase in the Y pool
    /// @param _rateIncrease The increase in the Z pool
    /// @return _tokenId The id of the newly minted collateralized debt ERC721 token contract
    /// @return _collateralLocked The amount of collateral ERC20 to be locked
    /// @return _debtRequired The amount of debt received by the receiver
    function borrow(
        address _to,
        uint256 _assetReceived,
        uint256 _bondIncrease,
        uint256 _rateIncrease
    )
        external
        override
        reentrancyLock()
        returns (
            uint256 _tokenId,
            uint256 _collateralLocked,
            uint256 _debtRequired
        )
    {
        require(block.timestamp < maturity, 'TimeswapPool :: borrow : Pool Matured');
        require(_assetReceived > 0, 'TimeswapPool :: borrow : Insufficient Asset Output Amount');
        // It is impossible for either bond pool or rate pool to not increase as it will result in infinite debt required or infinite collateral locked
        require(_bondIncrease > 0 && _rateIncrease > 0, 'TimeswapPool :: borrow : Insufficient Increase');
        require(totalSupply > 0, 'TimeswapPool :: borrow : Total supply must not be Zero');

        // Get the Y pool, and Z pool
        (uint256 _assetReserve, uint256 _bondReserve, uint256 _rateReserve) = _viewReserves();

        // Transfer the asset ERC20 to the receiver
        uint256 _assetBalance = _transferAndBalanceOf(asset, _to, _assetReceived);

        // Check that the constant product formula is followed
        _checkInvarianceForBorrow(
            _assetBalance,
            _assetReserve,
            _bondReserve,
            _rateReserve,
            _bondIncrease,
            _rateIncrease
        );

        // Mint collateralized debt ERC721 to the receiver
        // Mint bond ERC20 and insurance ERC20 to the pool contract
        (_collateralLocked, _debtRequired) = _mintCollateralizedDebt(
            _to,
            _assetReceived,
            _bondIncrease,
            _rateIncrease,
            _assetBalance,
            _bondReserve,
            _rateReserve
        );
        _tokenId = collateralizedDebt.totalSupply();

        // Get the difference of the stored W pool and the collateral ERC20 balance of the pool contract to get the collateralIn
        // Check that there is enough collateralIn for collateral locked
        // Must precalculate the collateralIn with a convenience contract to avoid unecessary loss of collateral ERC20
        uint256 _collateralBalance = collateral.balanceOf(address(this));
        require(
            _collateralBalance.subOrZero(collateralReserve) >= _collateralLocked,
            'TimeswapPool :: borrow : Insufficient Collateral Input Amount'
        );

        // Update all the pools
        _updateReserves(_assetBalance, _collateralBalance, _rateReserve + _rateIncrease);

        emit Borrow(msg.sender, _to, _tokenId, _assetReceived, _collateralLocked, _debtRequired);
    }

    /// @dev Check the constant product formula is followed for a borrowing transaction
    function _checkInvarianceForBorrow(
        uint256 _assetBalance,
        uint256 _assetReserve,
        uint256 _bondReserve,
        uint256 _rateReserve,
        uint256 _bondIncrease,
        uint256 _rateIncrease
    ) private view {
        uint256 _transactionFeeBase = BASE - transactionFee; // gas saving

        // Adjust the bond and rate increase to enforce the transaction fee to the liquidity provider
        uint256 _bondBalanceAdjusted = _tokenIncreaseAdjust(_bondIncrease, _bondReserve, _transactionFeeBase);
        uint256 _rateBalanceAdjusted = _tokenIncreaseAdjust(_rateIncrease, _rateReserve, _transactionFeeBase);
        // Check the constant product formula is followed
        // _bondIncrease and _rateIncrease must be precalculated by a convenience contract
        ConstantProduct.check(
            _assetBalance,
            _bondBalanceAdjusted * _rateBalanceAdjusted,
            _assetReserve,
            _bondReserve * _rateReserve
        );
    }

    /// @dev Adjust the bond and rate increase for the borrowing transaction
    /// @dev returns value adjusted with base precision
    function _tokenIncreaseAdjust(
        uint256 _tokenIncrease,
        uint256 _tokenReserve,
        uint256 _transactionFeeBase
    ) private pure returns (uint256 _tokenBalanceAdjusted) {
        // Adjust all value with the base precision
        _tokenBalanceAdjusted += _tokenReserve * BASE;
        _tokenBalanceAdjusted += _tokenIncrease * _transactionFeeBase;
        _tokenBalanceAdjusted /= BASE;
    }

    /// @dev Mint collateralized debt ERC721 to the receiver
    /// @dev Mint bond ERC20 and insurance ERC20 to the pool contract
    function _mintCollateralizedDebt(
        address _to,
        uint256 _assetReceived,
        uint256 _bondIncrease,
        uint256 _rateIncrease,
        uint256 _assetBalance,
        uint256 _bondReserve,
        uint256 _rateReserve
    ) private returns (uint256 _collateralLocked, uint256 _debtRequired) {
        uint256 _duration = maturity - block.timestamp; // gas saving

        // Calculate the collateral locked and debt required for the collateralized debt ERC721 based on the bond increase and rate increase
        _collateralLocked = _calculateCollateralLocked(
            _assetReceived,
            _bondIncrease,
            _assetBalance,
            _bondReserve,
            _rateReserve,
            _duration
        );
        _debtRequired = _calculateDebtRequired(_assetReceived, _rateIncrease, _assetBalance, _rateReserve, _duration);

        // Get the amount of insurance increase of the pool contract from rate increase multiply by duration from now to the maturity of the pool
        uint256 _insuranceIncrease = (_rateIncrease * _duration).divUp(YEAR);

        // Mint bond ERC20 and insurance ERC20 to the pool contract
        bond.mint(address(this), _bondIncrease);
        insurance.mint(address(this), _insuranceIncrease);
        // Mint collateralized debt ERC721 to the receiver
        collateralizedDebt.mint(_to, _collateralLocked, _debtRequired);
    }

    /// @dev Calculate the collateral locked for the collateralized debt ERC721
    function _calculateCollateralLocked(
        uint256 _assetReceived,
        uint256 _bondIncrease,
        uint256 _assetBalance,
        uint256 _bondReserve,
        uint256 _rateReserve,
        uint256 _duration
    ) private pure returns (uint256 _collateralLocked) {
        uint256 _bondMax = (_assetReceived * _bondReserve) / _assetBalance;
        uint256 _bondMaxUp = (_assetReceived * _bondReserve).divUp(_assetBalance);

        // Use round down and round up in division to maximize the return to the pool contract
        _collateralLocked = (_bondMaxUp * _bondIncrease).divUp(_bondMax - _bondIncrease);
        _collateralLocked = (_collateralLocked * _rateReserve).divUp(_assetBalance + _assetReceived);
        _collateralLocked = (_collateralLocked * _duration).divUp(YEAR);
        _collateralLocked += _bondMaxUp;

        require(_collateralLocked <= MAXIMUM_BALANCE, 'Timeswap :: _updateBondForBorrow : Collateral Overflow');
    }

    /// @dev Calculate the debt required for the collateralized debt ERC721
    function _calculateDebtRequired(
        uint256 _assetReceived,
        uint256 _rateIncrease,
        uint256 _assetBalance,
        uint256 _rateReserve,
        uint256 _duration
    ) private pure returns (uint256 _debtRequired) {
        uint256 _rateMax = (_assetReceived * _rateReserve) / _assetBalance;
        uint256 _rateMaxUp = (_assetReceived * _rateReserve).divUp(_assetBalance);

        // Use round down and round up in division to maximize the return to the pool contract
        _debtRequired = (_rateMaxUp * _rateIncrease).divUp(_rateMax - _rateIncrease);
        _debtRequired = (_debtRequired * _duration).divUp(YEAR);
        _debtRequired += _assetReceived;

        require(_debtRequired <= MAXIMUM_BALANCE, 'Timeswap :: _updateInsuranceForBorrow : Debt Overflow');
    }

    /* ===== WITHDRAW ===== */

    /// @dev Burn bond ERC20 and insurance ERC20 to withdraw asset ERC20 and collateral ERC20 respectively by the lender
    /// @param _to The receiver of the withdraw function
    /// @param _bondIn The amount of bond ERC20 to be burnt by the lender
    /// @param _insuranceIn The amount of insurance ERC20 to be burnt by the lender
    /// @return _assetReceived The amount of asset ERC20 received by the receiver
    /// @return _collateralReceived The amount of collateral ERC20 received by the receiver
    function withdraw(
        address _to,
        uint256 _bondIn,
        uint256 _insuranceIn
    ) external override reentrancyLock() returns (uint256 _assetReceived, uint256 _collateralReceived) {
        require(block.timestamp >= maturity, 'TimeswapPool :: withdraw : Pool Not Matured');
        require(_bondIn > 0 || _insuranceIn > 0, 'TimeswapPool :: withdraw : Insufficient Input Amount');
        require(_to != address(this), 'TimeswapPool :: withdraw : Invalid To');

        // Get the amount of asset ERC20 received and collateral ERC20 received based on the proportion of bond ERC20 burnt and insurance ERC20 burnt respectively
        _assetReceived = _bondIn > 0 ? _swapProportional(bond, asset, _to, _bondIn) : 0;
        _collateralReceived = _insuranceIn > 0 ? _swapProportional(insurance, collateral, _to, _insuranceIn) : 0;

        emit Withdraw(msg.sender, _to, _bondIn, _insuranceIn, _assetReceived, _collateralReceived);
    }

    /// @dev Calculate ERC20 received based on the proportion of native ERC20 burnt to the total supply
    function _swapProportional(
        InterfaceTimeswapERC20 _timeswapToken,
        InterfaceERC20 _token,
        address _to,
        uint256 _timeswapTokenIn
    ) private returns (uint256 _tokenOut) {
        // Get the total supply of the native token
        uint256 _timeswapTokenBalance = _timeswapToken.totalSupply();

        // Get the ERC20 balance of the pool contract, capped to uint128
        // Get the correct proportion of ERC20 received
        _tokenOut = _token.balanceOf(address(this));
        _tokenOut = _tokenOut >= MAXIMUM_BALANCE ? MAXIMUM_BALANCE : _tokenOut;
        _tokenOut *= _timeswapTokenIn;
        _tokenOut /= _timeswapTokenBalance;

        // Transfer the ERC20 to the receiver
        // Burn the native ERC20
        _safeTransfer(_token, _to, _tokenOut);
        _timeswapToken.burn(msg.sender, _timeswapTokenIn);
    }

    /* ===== PAY ===== */

    /// @dev Pay asset ERC20 to the pool to pay back the debt of collateralized debt ERC721 and withdraw locked collateral by the borrower
    /// @dev Proportionally unlock and transfer collateral ERC20 back to the owner of collateralized debt ERC721
    /// @dev Must atomically increase the asset ERC20 balance of the pool contract with a transaction before calling the pay function
    /// @dev Increasing the asset ERC20 balance of the pool contract before calling this function will determine the assetIn parameter
    /// @param _to The receiver of the pay function
    /// @param _tokenId The id of the collateralized debt ERC721
    /// @return _collateralReceived The collateral ERC20 received by the owner of collateralized debt ERC721
    function pay(address _to, uint256 _tokenId)
        external
        override
        reentrancyLock()
        returns (uint256 _collateralReceived)
    {
        require(block.timestamp < maturity, 'TimeswapPool :: pay : Pool Matured');

        InterfaceTimeswapERC721 _collateralizedDebt = collateralizedDebt; // gas saving

        // Get the difference of the stored X pool and the asset ERC20 balance of the pool contract to get the _assetIn
        // _assetIn is the increase in the X pool
        uint256 _assetBalance = asset.balanceOf(address(this));
        uint256 _assetIn = _assetBalance.subOrZero(uint256(assetReserve));
        require(_assetIn > 0, 'TimeswapPool :: pay : Insufficient Asset Input Amount');

        // Get the collateral locked and asset debt information from the collateralized debt ERC721
        (uint128 _tokenCollateral, uint128 _tokenDebt) = _collateralizedDebt.collateralizedDebtOf(_tokenId);

        require(_tokenDebt > 0, 'TimeswapPool :: pay : Debt Already Paid');

        // Calculate collateral ERC20 received by the borrower based on assetIn amount
        // Capped the assetIn at the debt required from the collateralized debt ERC721
        // Must precalculate the assetIn with a convenience contract to avoid unecessary loss of asset ERC20
        (_assetIn, _collateralReceived) = _assetIn >= _tokenDebt
            ? (_tokenDebt, _tokenCollateral)
            : (_assetIn, (_assetIn * _tokenCollateral) / _tokenDebt);

        // Get the owner of the collateralized debt ERC721
        // Transfer the collateral received to the owner
        address _owner = _collateralizedDebt.ownerOf(_tokenId);

        _collateralReceived = _owner == msg.sender ? _collateralReceived : 0;
        _collateralizedDebt.burn(_tokenId, _collateralReceived, _assetIn);

        uint256 _collateralBalance;
        if (_collateralReceived > 0) _collateralBalance = _transferAndBalanceOf(collateral, _to, _collateralReceived);

        // Update all the pools
        // The pay function simply increase the X pool and decrease the W pool which means the Z virtual pool for the next transaction decreases
        _updateReserves(_assetBalance, _collateralBalance, rateReserve);

        emit Pay(msg.sender, _to, _tokenId, _assetIn, _collateralReceived);
    }

    /* ===== SKIM ===== */

    /// @dev Force balances to match reserves
    /// @dev The solution to withdraw excess asset ERC20 and collateral ERC20
    /// @param _to The receiver of the skim function
    function skim(address _to) external override reentrancyLock() {
        InterfaceERC20 _asset = asset; // gas saving
        InterfaceERC20 _collateral = collateral; // gas saving

        // Get the difference to the stored pools amount to get the excess ERC20
        uint256 _assetOut = _asset.balanceOf(address(this)).subOrZero(assetReserve);
        uint256 _collateralOut = _collateral.balanceOf(address(this)).subOrZero(collateralReserve);

        // Transfer the excess ERC20 to the receiver
        if (_assetOut > 0) _safeTransfer(_asset, _to, _assetOut);
        if (_collateralOut > 0) _safeTransfer(_collateral, _to, _collateralOut);
    }
}<|MERGE_RESOLUTION|>--- conflicted
+++ resolved
@@ -77,13 +77,7 @@
     /// @dev The function selector of the decimals function on ERC20 Metadata standard
     bytes4 private constant DECIMALS = bytes4(keccak256(bytes('decimals()')));
     /// @dev The function selector of the transfer function on ERC20 standard
-<<<<<<< HEAD
     bytes4 private constant TRANSFER = bytes4(keccak256(bytes('transfer(address,uint256)')));
-
-    address private constant ZERO_ADDRESS = address(type(uint160).min);
-=======
-    bytes4 private constant TRANSFER = bytes4(keccak256(bytes("transfer(address,uint256)")));
->>>>>>> fac3de3c
 
     /// @dev Stores the access state of the contract for reentrancy guard
     bool private locked;
@@ -121,14 +115,7 @@
         // Sanity check
         require(block.timestamp < _maturity, 'TimeswapPool :: initialize : Invalid Maturity');
         // Can only be called once
-<<<<<<< HEAD
-        require(factory == InterfaceTimeswapFactory(ZERO_ADDRESS), 'TimeswapPool :: initialize : Forbidden');
-=======
-        require(
-            factory == InterfaceTimeswapFactory(ZERO),
-            "TimeswapPool :: initialize : Forbidden"
-        );
->>>>>>> fac3de3c
+        require(factory == InterfaceTimeswapFactory(ZERO), 'TimeswapPool :: initialize : Forbidden');
 
         maturity = _maturity;
 
@@ -591,13 +578,7 @@
         // Update all the pools
         _updateReserves(_assetBalance, collateral.balanceOf(address(this)), _rateReserve - _rateDecrease);
 
-        emit Lend(
-            msg.sender,
-            _to,
-            _assetIn,
-            _bondReceived,
-            _insuranceReceived
-        );
+        emit Lend(msg.sender, _to, _assetIn, _bondReceived, _insuranceReceived);
     }
 
     /// @dev Check the constant product formula is followed for a lending transaction
