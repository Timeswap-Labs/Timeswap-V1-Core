--- conflicted
+++ resolved
@@ -14,10 +14,6 @@
 import {Array} from './libraries/Array.sol';
 import {Callback} from './libraries/Callback.sol';
 import {BlockNumber} from './libraries/BlockNumber.sol';
-<<<<<<< HEAD
-import 'hardhat/console.sol';
-=======
->>>>>>> 9c7a2640
 
 /// @title Timeswap Pair
 /// @author Timeswap Labs
@@ -270,35 +266,26 @@
         address collateralTo,
         Claims memory claimsIn
     ) external override lock returns (Tokens memory tokensOut) {
-        console.log(1);
         require(block.timestamp >= maturity, 'Active');
         require(assetTo != address(0) && collateralTo != address(0), 'Zero');
         require(assetTo != address(this) && collateralTo != address(this), 'Invalid');
         require(claimsIn.bond > 0 || claimsIn.insurance > 0, 'Invalid');
-        console.log(1);
-
-        Pool storage pool = pools[maturity];
-        console.log(1);
+
+        Pool storage pool = pools[maturity];
 
         tokensOut.asset = WithdrawMath.getAsset(pool.state, claimsIn.bond);
         tokensOut.collateral = WithdrawMath.getCollateral(pool.state, claimsIn.insurance);
-                console.log(1);
 
         pool.state.totalClaims.bond -= claimsIn.bond;
         pool.state.totalClaims.insurance -= claimsIn.insurance;
-        console.log(1);
 
         Claims storage sender = pool.claims[msg.sender];
-        console.log(sender.bond);
-        console.log(sender.insurance);
 
         sender.bond -= claimsIn.bond;
         sender.insurance -= claimsIn.insurance;
-        console.log(1);
 
         pool.state.reserves.asset -= tokensOut.asset;
         pool.state.reserves.collateral -= tokensOut.collateral;
-        console.log(1);
 
         if (tokensOut.asset > 0) asset.safeTransfer(assetTo, tokensOut.asset);
         if (tokensOut.collateral > 0) collateral.safeTransfer(collateralTo, tokensOut.collateral);
