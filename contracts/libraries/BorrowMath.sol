// SPDX-License-Identifier: MIT
pragma solidity =0.8.1;

import {IPair} from '../interfaces/IPair.sol';
import {SafeCast} from './SafeCast.sol';
import {Math} from './Math.sol';
import {ConstantProduct} from './ConstantProduct.sol';

library BorrowMath {
    using Math for uint256;
    using SafeCast for uint256;

    function check(
        IPair.Parameter memory parameter,
        uint128 assetOut,
        uint128 interestIncrease,
<<<<<<< HEAD
        uint128 cdpIncrease
    ) internal pure returns (IPair.Parameter memory parameter) {
        parameter.reserves.asset = _parameter.reserves.asset - assetOut;
        parameter.reserves.collateral = _parameter.reserves.collateral + collateralIn;
        parameter.interest = _parameter.interest + interestIncrease;
        parameter.cdp = _parameter.cdp + cdpIncrease;
    }

    function check(
        IPair.Parameter memory parameter,
        uint128 _assetReserve,
        uint128 assetOut,
        uint128 interestIncrease,
=======
>>>>>>> cddb3e9c
        uint128 cdpIncrease,
        uint16 fee
    ) internal pure {
        uint256 feeBase = 0x10000 - fee;
<<<<<<< HEAD
        uint128 interestAdjusted = adjust(interestIncrease, parameter.interest, feeBase);
        uint128 cdpAdjusted = adjust(cdpIncrease, parameter.cdp, feeBase);
        ConstantProduct.check(parameter, _assetReserve, interestAdjusted, cdpAdjusted);

        uint256 minimum = assetOut;
        minimum *= parameter.interest;
        minimum = minimum.divUp(_assetReserve);
=======
        uint128 assetReserve = parameter.reserves.asset - assetOut;
        uint128 interestAdjusted = adjust(interestIncrease, parameter.interest, feeBase);
        uint128 cdpAdjusted = adjust(cdpIncrease, parameter.cdp, feeBase);
        ConstantProduct.check(parameter, assetReserve, interestAdjusted, cdpAdjusted);

        uint256 minimum = assetOut;
        minimum *= parameter.interest;
        minimum = minimum.divUp(assetReserve);
>>>>>>> cddb3e9c
        minimum = minimum.shiftUp(4);
        require(interestIncrease >= minimum, 'Invalid');
    }

    function adjust(
        uint128 increase,
        uint128 reserve,
        uint256 feeBase
    ) private pure returns (uint128 adjusted) {
        uint256 _adjusted = reserve << 16;
        _adjusted += uint256(increase) * feeBase;
        _adjusted >>= 16;
        adjusted = _adjusted.toUint128();
    }

    function getDebt(
        uint128 assetOut,
        uint128 interestIncrease,
        uint256 duration
    ) internal pure returns (uint112 debtOut) {
        uint256 _debtOut = duration;
        _debtOut *= interestIncrease;
        _debtOut = _debtOut.shiftUp(32);
        _debtOut += assetOut;
        debtOut = _debtOut.toUint112();
    }

    function getCollateral(
        IPair.Parameter memory parameter,
        uint128 assetOut,
        uint128 debtOut,
        uint128 cdpIncrease
    ) internal pure returns (uint112 collateralOut) {
        uint256 _collateralOut = debtOut;
        _collateralOut *= parameter.cdp;
        _collateralOut = _collateralOut.divUp(parameter.reserves.asset - assetOut);
        _collateralOut += cdpIncrease;
        collateralOut = _collateralOut.toUint112();
    }
}<|MERGE_RESOLUTION|>--- conflicted
+++ resolved
@@ -14,35 +14,10 @@
         IPair.Parameter memory parameter,
         uint128 assetOut,
         uint128 interestIncrease,
-<<<<<<< HEAD
-        uint128 cdpIncrease
-    ) internal pure returns (IPair.Parameter memory parameter) {
-        parameter.reserves.asset = _parameter.reserves.asset - assetOut;
-        parameter.reserves.collateral = _parameter.reserves.collateral + collateralIn;
-        parameter.interest = _parameter.interest + interestIncrease;
-        parameter.cdp = _parameter.cdp + cdpIncrease;
-    }
-
-    function check(
-        IPair.Parameter memory parameter,
-        uint128 _assetReserve,
-        uint128 assetOut,
-        uint128 interestIncrease,
-=======
->>>>>>> cddb3e9c
         uint128 cdpIncrease,
         uint16 fee
     ) internal pure {
         uint256 feeBase = 0x10000 - fee;
-<<<<<<< HEAD
-        uint128 interestAdjusted = adjust(interestIncrease, parameter.interest, feeBase);
-        uint128 cdpAdjusted = adjust(cdpIncrease, parameter.cdp, feeBase);
-        ConstantProduct.check(parameter, _assetReserve, interestAdjusted, cdpAdjusted);
-
-        uint256 minimum = assetOut;
-        minimum *= parameter.interest;
-        minimum = minimum.divUp(_assetReserve);
-=======
         uint128 assetReserve = parameter.reserves.asset - assetOut;
         uint128 interestAdjusted = adjust(interestIncrease, parameter.interest, feeBase);
         uint128 cdpAdjusted = adjust(cdpIncrease, parameter.cdp, feeBase);
@@ -51,7 +26,6 @@
         uint256 minimum = assetOut;
         minimum *= parameter.interest;
         minimum = minimum.divUp(assetReserve);
->>>>>>> cddb3e9c
         minimum = minimum.shiftUp(4);
         require(interestIncrease >= minimum, 'Invalid');
     }
