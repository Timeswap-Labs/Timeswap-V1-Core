{
<<<<<<< HEAD
  "version": "1.0.9",
=======
  "scripts": {
    "compile": "hardhat compile",
    "test": "hardhat test",
    "test:hardhat": "hardhat test --network hardhat"
  },
  "version": "1.0.3",
>>>>>>> f005e1ba
  "name": "@timeswap-labs/timeswap-v1-core",
  "files": [
    "contracts/interfaces",
    "contracts/libraries",
    "contracts/TimeswapFactory.sol",
    "contracts/TimeswapPair.sol",
    "artifacts/contracts/TimeswapFactory.sol/TimeswapFactory.json",
    "artifacts/contracts/TimeswapPair.sol/TimeswapPair.json",
    "artifacts/contracts/interfaces/**/*.json",
    "!artifacts/contracts/interfaces/**/*.dbg.json"
  ],
  "engines": {
    "node": ">=14"
  },
  "devDependencies": {
    "@nomiclabs/hardhat-ethers": "^2.0.2",
    "@nomiclabs/hardhat-waffle": "^2.0.1",
    "@openzeppelin/contracts": "^4.2.0",
    "@typechain/ethers-v5": "^7.0.1",
    "@typechain/hardhat": "^2.2.0",
    "@types/chai": "^4.2.21",
    "@types/mocha": "^9.0.0",
    "@types/node": "^16.4.12",
    "chai": "^4.3.4",
    "ethereum-waffle": "^3.4.0",
    "ethers": "^5.4.4",
    "hardhat": "^2.5.0",
    "hardhat-contract-sizer": "^2.0.3",
    "hardhat-deploy": "^0.8.11",
    "mocha": "^9.0.3",
<<<<<<< HEAD
=======
    "solidity-coverage": "^0.7.17",
>>>>>>> f005e1ba
    "ts-node": "^10.1.0",
    "typechain": "^5.1.2",
    "typescript": "^4.3.5"
  },
  "dependencies": {
    "@openzeppelin/contracts": "^4.2.0",
    "dotenv": "^10.0.0"
  },
  "repository": "git://github.com/Timeswap-Labs/Timeswap-V1-Core.git",
  "publishConfig": {
    "registry": "https://npm.pkg.github.com"
  },
  "volta": {
    "node": "14.17.6"
  }
}<|MERGE_RESOLUTION|>--- conflicted
+++ resolved
@@ -1,14 +1,10 @@
 {
-<<<<<<< HEAD
-  "version": "1.0.9",
-=======
   "scripts": {
     "compile": "hardhat compile",
     "test": "hardhat test",
     "test:hardhat": "hardhat test --network hardhat"
   },
   "version": "1.0.3",
->>>>>>> f005e1ba
   "name": "@timeswap-labs/timeswap-v1-core",
   "files": [
     "contracts/interfaces",
@@ -39,10 +35,7 @@
     "hardhat-contract-sizer": "^2.0.3",
     "hardhat-deploy": "^0.8.11",
     "mocha": "^9.0.3",
-<<<<<<< HEAD
-=======
     "solidity-coverage": "^0.7.17",
->>>>>>> f005e1ba
     "ts-node": "^10.1.0",
     "typechain": "^5.1.2",
     "typescript": "^4.3.5"
