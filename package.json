{
<<<<<<< HEAD
  "name": "hardhat-project",
  "scripts": {
    "compile": "hardhat compile",
    "test": "hardhat test",
    "test:hardhat": "hardhat test --network hardhat",
    "test:parallel": "mocha --require hardhat/register --recursive --parallel --exit --extension ts"
=======
  "version": "1.0.3",
  "name": "@timeswap-labs/timeswap-v1-core",
  "files": [
    "contracts/interfaces",
    "contracts/libraries",
    "contracts/TimeswapFactory.sol",
    "contracts/TimeswapPair.sol",
    "artifacts/contracts/TimeswapFactory.sol/TimeswapFactory.json",
    "artifacts/contracts/TimeswapPair.sol/TimeswapPair.json",
    "artifacts/contracts/interfaces/**/*.json",
    "!artifacts/contracts/interfaces/**/*.dbg.json"
  ],
  "engines": {
    "node": ">=14"
>>>>>>> 473cf0e6
  },
  "devDependencies": {
    "@nomiclabs/hardhat-ethers": "^2.0.2",
    "@nomiclabs/hardhat-waffle": "^2.0.1",
    "@openzeppelin/contracts": "^4.2.0",
    "@typechain/ethers-v5": "^7.0.1",
    "@typechain/hardhat": "^2.2.0",
    "@types/chai": "^4.2.21",
    "@types/mocha": "^9.0.0",
    "@types/node": "^16.4.12",
    "chai": "^4.3.4",
    "ethereum-waffle": "^3.4.0",
    "ethers": "^5.4.4",
    "hardhat": "^2.5.0",
    "hardhat-contract-sizer": "^2.0.3",
    "hardhat-deploy": "^0.8.11",
    "mocha": "^9.0.3",
    "ts-node": "^10.1.0",
    "typechain": "^5.1.2",
    "typescript": "^4.3.5"
  },
  "dependencies": {
    "dotenv": "^10.0.0",
    "@openzeppelin/contracts": "^4.1.0"
  },
  "repository": "git://github.com/Timeswap-Labs/Timeswap-V1-Core.git",
  "publishConfig": {
    "registry": "https://npm.pkg.github.com"
  },
  "scripts": {
    "compile": "hardhat compile",
    "test": "hardhat test"
  },
  "volta": {
    "node": "14.17.6"
  }
}<|MERGE_RESOLUTION|>--- conflicted
+++ resolved
@@ -1,12 +1,9 @@
 {
-<<<<<<< HEAD
-  "name": "hardhat-project",
   "scripts": {
     "compile": "hardhat compile",
     "test": "hardhat test",
-    "test:hardhat": "hardhat test --network hardhat",
-    "test:parallel": "mocha --require hardhat/register --recursive --parallel --exit --extension ts"
-=======
+    "test:hardhat": "hardhat test --network hardhat"
+  },
   "version": "1.0.3",
   "name": "@timeswap-labs/timeswap-v1-core",
   "files": [
@@ -21,7 +18,6 @@
   ],
   "engines": {
     "node": ">=14"
->>>>>>> 473cf0e6
   },
   "devDependencies": {
     "@nomiclabs/hardhat-ethers": "^2.0.2",
@@ -51,10 +47,7 @@
   "publishConfig": {
     "registry": "https://npm.pkg.github.com"
   },
-  "scripts": {
-    "compile": "hardhat compile",
-    "test": "hardhat test"
-  },
+
   "volta": {
     "node": "14.17.6"
   }
