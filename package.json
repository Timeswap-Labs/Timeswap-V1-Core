--- conflicted
+++ resolved
@@ -1,15 +1,11 @@
 {
-<<<<<<< HEAD
-  "version": "1.0.10",
-=======
   "scripts": {
     "compile": "hardhat compile",
     "test": "hardhat test",
     "test:hardhat": "hardhat test --network hardhat",
     "coverage": "hardhat coverage"
   },
-  "version": "1.0.3",
->>>>>>> dc647ad9
+  "version": "1.0.10",
   "name": "@timeswap-labs/timeswap-v1-core",
   "files": [
     "contracts/interfaces",
