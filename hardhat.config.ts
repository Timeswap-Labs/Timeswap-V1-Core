--- conflicted
+++ resolved
@@ -32,13 +32,4 @@
     target: 'ethers-v5',
     alwaysGenerateOverloads: true,
   },
-<<<<<<< HEAD
-}
-=======
-  contractSizer: {
-    alphaSort: true,
-    runOnCompile: true,
-    disambiguatePaths: false,
-  },
-};
->>>>>>> 473cf0e6
+}