<<<<<<< HEAD
{"contracts/interfaces/callback/ITimeswapBorrowCallback.sol":{"l":{},"path":"/Users/mathepreneur/Documents/GitHub/Timeswap-V1-Core/contracts/interfaces/callback/ITimeswapBorrowCallback.sol","s":{},"b":{},"f":{},"fnMap":{},"statementMap":{},"branchMap":{}},"contracts/interfaces/callback/ITimeswapLendCallback.sol":{"l":{},"path":"/Users/mathepreneur/Documents/GitHub/Timeswap-V1-Core/contracts/interfaces/callback/ITimeswapLendCallback.sol","s":{},"b":{},"f":{},"fnMap":{},"statementMap":{},"branchMap":{}},"contracts/interfaces/callback/ITimeswapMintCallback.sol":{"l":{},"path":"/Users/mathepreneur/Documents/GitHub/Timeswap-V1-Core/contracts/interfaces/callback/ITimeswapMintCallback.sol","s":{},"b":{},"f":{},"fnMap":{},"statementMap":{},"branchMap":{}},"contracts/interfaces/callback/ITimeswapPayCallback.sol":{"l":{},"path":"/Users/mathepreneur/Documents/GitHub/Timeswap-V1-Core/contracts/interfaces/callback/ITimeswapPayCallback.sol","s":{},"b":{},"f":{},"fnMap":{},"statementMap":{},"branchMap":{}},"contracts/interfaces/IFactory.sol":{"l":{},"path":"/Users/mathepreneur/Documents/GitHub/Timeswap-V1-Core/contracts/interfaces/IFactory.sol","s":{},"b":{},"f":{},"fnMap":{},"statementMap":{},"branchMap":{}},"contracts/interfaces/IPair.sol":{"l":{},"path":"/Users/mathepreneur/Documents/GitHub/Timeswap-V1-Core/contracts/interfaces/IPair.sol","s":{},"b":{},"f":{},"fnMap":{},"statementMap":{},"branchMap":{}},"contracts/libraries/Array.sol":{"l":{"8":0,"10":0},"path":"/Users/mathepreneur/Documents/GitHub/Timeswap-V1-Core/contracts/libraries/Array.sol","s":{"1":0,"2":0},"b":{},"f":{"1":0},"fnMap":{"1":{"name":"insert","line":7,"loc":{"start":{"line":7,"column":4},"end":{"line":12,"column":4}}}},"statementMap":{"1":{"start":{"line":8,"column":8},"end":{"line":8,"column":23}},"2":{"start":{"line":10,"column":8},"end":{"line":10,"column":24}}},"branchMap":{}},"contracts/libraries/BlockNumber.sol":{"l":{"10":0},"path":"/Users/mathepreneur/Documents/GitHub/Timeswap-V1-Core/contracts/libraries/BlockNumber.sol","s":{"1":0},"b":{},"f":{"1":0},"fnMap":{"1":{"name":"get","line":9,"loc":{"start":{"line":9,"column":4},"end":{"line":11,"column":4}}}},"statementMap":{"1":{"start":{"line":10,"column":8},"end":{"line":10,"column":45}}},"branchMap":{}},"contracts/libraries/BorrowMath.sol":{"l":{"24":0,"25":0,"26":0,"27":0,"28":0,"30":0,"31":0,"32":0,"33":0,"34":0,"35":0,"36":0,"44":0,"45":0,"46":0,"54":0,"55":0,"56":0,"57":0,"58":0,"59":0,"68":0,"69":0,"70":0,"71":0,"72":0,"73":0,"74":0,"75":0,"76":0,"77":0,"78":0},"path":"/Users/mathepreneur/Documents/GitHub/Timeswap-V1-Core/contracts/libraries/BorrowMath.sol","s":{"1":0,"2":0,"3":0,"4":0,"5":0,"6":0,"7":0,"8":0,"9":0,"10":0,"11":0,"12":0,"13":0,"14":0,"15":0,"16":0,"17":0,"18":0,"19":0,"20":0,"21":0,"22":0,"23":0,"24":0,"25":0,"26":0,"27":0,"28":0,"29":0,"30":0,"31":0,"32":0},"b":{"1":[0,0]},"f":{"1":0,"2":0,"3":0,"4":0},"fnMap":{"1":{"name":"check","line":17,"loc":{"start":{"line":17,"column":4},"end":{"line":37,"column":4}}},"2":{"name":"adjust","line":39,"loc":{"start":{"line":39,"column":4},"end":{"line":47,"column":4}}},"3":{"name":"getDebt","line":49,"loc":{"start":{"line":49,"column":4},"end":{"line":60,"column":4}}},"4":{"name":"getCollateral","line":62,"loc":{"start":{"line":62,"column":4},"end":{"line":79,"column":4}}}},"statementMap":{"1":{"start":{"line":24,"column":8},"end":{"line":24,"column":39}},"2":{"start":{"line":25,"column":8},"end":{"line":25,"column":46}},"3":{"start":{"line":26,"column":8},"end":{"line":26,"column":63}},"4":{"start":{"line":27,"column":8},"end":{"line":27,"column":63}},"5":{"start":{"line":28,"column":8},"end":{"line":28,"column":65}},"6":{"start":{"line":30,"column":8},"end":{"line":30,"column":35}},"7":{"start":{"line":31,"column":8},"end":{"line":31,"column":25}},"8":{"start":{"line":32,"column":8},"end":{"line":32,"column":21}},"9":{"start":{"line":33,"column":8},"end":{"line":33,"column":38}},"10":{"start":{"line":34,"column":8},"end":{"line":34,"column":29}},"11":{"start":{"line":35,"column":8},"end":{"line":35,"column":43}},"12":{"start":{"line":36,"column":8},"end":{"line":36,"column":47}},"13":{"start":{"line":44,"column":8},"end":{"line":44,"column":25}},"14":{"start":{"line":45,"column":8},"end":{"line":45,"column":22}},"15":{"start":{"line":46,"column":8},"end":{"line":46,"column":37}},"16":{"start":{"line":54,"column":8},"end":{"line":54,"column":34}},"17":{"start":{"line":55,"column":8},"end":{"line":55,"column":33}},"18":{"start":{"line":56,"column":8},"end":{"line":56,"column":27}},"19":{"start":{"line":57,"column":8},"end":{"line":57,"column":36}},"20":{"start":{"line":58,"column":8},"end":{"line":58,"column":27}},"21":{"start":{"line":59,"column":8},"end":{"line":59,"column":35}},"22":{"start":{"line":68,"column":8},"end":{"line":68,"column":40}},"23":{"start":{"line":69,"column":8},"end":{"line":69,"column":39}},"24":{"start":{"line":70,"column":8},"end":{"line":70,"column":31}},"25":{"start":{"line":71,"column":8},"end":{"line":71,"column":46}},"26":{"start":{"line":72,"column":8},"end":{"line":72,"column":37}},"27":{"start":{"line":73,"column":8},"end":{"line":73,"column":31}},"28":{"start":{"line":74,"column":8},"end":{"line":74,"column":38}},"29":{"start":{"line":75,"column":8},"end":{"line":75,"column":25}},"30":{"start":{"line":76,"column":8},"end":{"line":76,"column":88}},"31":{"start":{"line":77,"column":8},"end":{"line":77,"column":33}},"32":{"start":{"line":78,"column":8},"end":{"line":78,"column":47}}},"branchMap":{"1":{"line":36,"type":"if","locations":[{"start":{"line":36,"column":8},"end":{"line":36,"column":8}},{"start":{"line":36,"column":8},"end":{"line":36,"column":8}}]}}},"contracts/libraries/BurnMath.sol":{"l":{"16":0,"17":0,"18":0,"19":0,"20":0,"21":0,"28":0,"29":0,"30":0,"31":0,"32":0,"34":0,"35":0,"36":0,"37":0,"38":0,"39":0,"40":0,"41":0},"path":"/Users/mathepreneur/Documents/GitHub/Timeswap-V1-Core/contracts/libraries/BurnMath.sol","s":{"1":0,"2":0,"3":0,"4":0,"5":0,"6":0,"7":0,"8":0,"9":0,"10":0,"11":0,"12":0,"13":0,"14":0,"15":0,"16":0,"17":0,"18":0,"19":0,"20":0,"21":0},"b":{"1":[0,0],"2":[0,0],"3":[0,0]},"f":{"1":0,"2":0},"fnMap":{"1":{"name":"getAsset","line":12,"loc":{"start":{"line":12,"column":4},"end":{"line":22,"column":4}}},"2":{"name":"getCollateral","line":24,"loc":{"start":{"line":24,"column":4},"end":{"line":42,"column":4}}}},"statementMap":{"1":{"start":{"line":16,"column":8},"end":{"line":16,"column":51}},"2":{"start":{"line":17,"column":8},"end":{"line":17,"column":67}},"3":{"start":{"line":17,"column":52},"end":{"line":17,"column":67}},"4":{"start":{"line":18,"column":8},"end":{"line":18,"column":40}},"5":{"start":{"line":19,"column":8},"end":{"line":19,"column":42}},"6":{"start":{"line":20,"column":8},"end":{"line":20,"column":70}},"7":{"start":{"line":21,"column":8},"end":{"line":21,"column":39}},"8":{"start":{"line":28,"column":8},"end":{"line":28,"column":51}},"9":{"start":{"line":29,"column":8},"end":{"line":29,"column":58}},"10":{"start":{"line":30,"column":8},"end":{"line":30,"column":1010}},"11":{"start":{"line":31,"column":12},"end":{"line":31,"column":84}},"12":{"start":{"line":32,"column":12},"end":{"line":32,"column":61}},"13":{"start":{"line":34,"column":8},"end":{"line":34,"column":48}},"14":{"start":{"line":35,"column":8},"end":{"line":35,"column":30}},"15":{"start":{"line":36,"column":8},"end":{"line":36,"column":45}},"16":{"start":{"line":37,"column":8},"end":{"line":37,"column":104}},"17":{"start":{"line":37,"column":84},"end":{"line":37,"column":104}},"18":{"start":{"line":38,"column":8},"end":{"line":38,"column":47}},"19":{"start":{"line":39,"column":8},"end":{"line":39,"column":32}},"20":{"start":{"line":40,"column":8},"end":{"line":40,"column":105}},"21":{"start":{"line":41,"column":8},"end":{"line":41,"column":49}}},"branchMap":{"1":{"line":17,"type":"if","locations":[{"start":{"line":17,"column":8},"end":{"line":17,"column":8}},{"start":{"line":17,"column":8},"end":{"line":17,"column":8}}]},"2":{"line":30,"type":"if","locations":[{"start":{"line":30,"column":8},"end":{"line":30,"column":8}},{"start":{"line":30,"column":8},"end":{"line":30,"column":8}}]},"3":{"line":37,"type":"if","locations":[{"start":{"line":37,"column":8},"end":{"line":37,"column":8}},{"start":{"line":37,"column":8},"end":{"line":37,"column":8}}]}}},"contracts/libraries/Callback.sol":{"l":{"24":0,"25":0,"26":0,"27":0,"28":0,"29":0,"30":0,"38":0,"39":0,"40":0,"41":0,"49":0,"50":0,"51":0,"52":0,"60":0,"61":0,"62":0,"63":0},"path":"/Users/mathepreneur/Documents/GitHub/Timeswap-V1-Core/contracts/libraries/Callback.sol","s":{"1":0,"2":0,"3":0,"4":0,"5":0,"6":0,"7":0,"8":0,"9":0,"10":0,"11":0,"12":0,"13":0,"14":0,"15":0,"16":0,"17":0,"18":0,"19":0},"b":{"1":[0,0],"2":[0,0],"3":[0,0],"4":[0,0],"5":[0,0]},"f":{"1":0,"2":0,"3":0,"4":0},"fnMap":{"1":{"name":"mint","line":17,"loc":{"start":{"line":17,"column":4},"end":{"line":31,"column":4}}},"2":{"name":"lend","line":33,"loc":{"start":{"line":33,"column":4},"end":{"line":42,"column":4}}},"3":{"name":"borrow","line":44,"loc":{"start":{"line":44,"column":4},"end":{"line":53,"column":4}}},"4":{"name":"pay","line":55,"loc":{"start":{"line":55,"column":4},"end":{"line":64,"column":4}}}},"statementMap":{"1":{"start":{"line":24,"column":8},"end":{"line":24,"column":50}},"2":{"start":{"line":25,"column":8},"end":{"line":25,"column":60}},"3":{"start":{"line":26,"column":8},"end":{"line":26,"column":90}},"4":{"start":{"line":27,"column":8},"end":{"line":27,"column":51}},"5":{"start":{"line":28,"column":8},"end":{"line":28,"column":61}},"6":{"start":{"line":29,"column":8},"end":{"line":29,"column":61}},"7":{"start":{"line":30,"column":8},"end":{"line":30,"column":76}},"8":{"start":{"line":38,"column":8},"end":{"line":38,"column":50}},"9":{"start":{"line":39,"column":8},"end":{"line":39,"column":76}},"10":{"start":{"line":40,"column":8},"end":{"line":40,"column":51}},"11":{"start":{"line":41,"column":8},"end":{"line":41,"column":61}},"12":{"start":{"line":49,"column":8},"end":{"line":49,"column":60}},"13":{"start":{"line":50,"column":8},"end":{"line":50,"column":85}},"14":{"start":{"line":51,"column":8},"end":{"line":51,"column":61}},"15":{"start":{"line":52,"column":8},"end":{"line":52,"column":76}},"16":{"start":{"line":60,"column":8},"end":{"line":60,"column":50}},"17":{"start":{"line":61,"column":8},"end":{"line":61,"column":74}},"18":{"start":{"line":62,"column":8},"end":{"line":62,"column":51}},"19":{"start":{"line":63,"column":8},"end":{"line":63,"column":61}}},"branchMap":{"1":{"line":29,"type":"if","locations":[{"start":{"line":29,"column":8},"end":{"line":29,"column":8}},{"start":{"line":29,"column":8},"end":{"line":29,"column":8}}]},"2":{"line":30,"type":"if","locations":[{"start":{"line":30,"column":8},"end":{"line":30,"column":8}},{"start":{"line":30,"column":8},"end":{"line":30,"column":8}}]},"3":{"line":41,"type":"if","locations":[{"start":{"line":41,"column":8},"end":{"line":41,"column":8}},{"start":{"line":41,"column":8},"end":{"line":41,"column":8}}]},"4":{"line":52,"type":"if","locations":[{"start":{"line":52,"column":8},"end":{"line":52,"column":8}},{"start":{"line":52,"column":8},"end":{"line":52,"column":8}}]},"5":{"line":63,"type":"if","locations":[{"start":{"line":63,"column":8},"end":{"line":63,"column":8}},{"start":{"line":63,"column":8},"end":{"line":63,"column":8}}]}}},"contracts/libraries/ConstantProduct.sol":{"l":{"16":0,"17":0,"19":0,"20":0},"path":"/Users/mathepreneur/Documents/GitHub/Timeswap-V1-Core/contracts/libraries/ConstantProduct.sol","s":{"1":0,"2":0,"3":0,"4":0,"5":0},"b":{"1":[0,0],"2":[0,0],"3":[0,0]},"f":{"1":0},"fnMap":{"1":{"name":"checkConstantProduct","line":10,"loc":{"start":{"line":10,"column":4},"end":{"line":21,"column":4}}}},"statementMap":{"1":{"start":{"line":16,"column":8},"end":{"line":16,"column":90}},"2":{"start":{"line":17,"column":8},"end":{"line":17,"column":93}},"3":{"start":{"line":19,"column":8},"end":{"line":19,"column":45}},"4":{"start":{"line":20,"column":8},"end":{"line":20,"column":67}},"5":{"start":{"line":20,"column":29},"end":{"line":20,"column":66}}},"branchMap":{"1":{"line":19,"type":"if","locations":[{"start":{"line":19,"column":8},"end":{"line":19,"column":8}},{"start":{"line":19,"column":8},"end":{"line":19,"column":8}}]},"2":{"line":20,"type":"if","locations":[{"start":{"line":20,"column":8},"end":{"line":20,"column":8}},{"start":{"line":20,"column":8},"end":{"line":20,"column":8}}]},"3":{"line":20,"type":"if","locations":[{"start":{"line":20,"column":29},"end":{"line":20,"column":29}},{"start":{"line":20,"column":29},"end":{"line":20,"column":29}}]}}},"contracts/libraries/FullMath.sol":{"l":{"11":0,"29":0,"32":0,"33":0,"34":0,"37":0,"42":0,"50":0,"51":0,"55":0,"63":0,"64":0,"68":0,"73":0,"79":0,"82":0,"89":0,"90":0,"112":0,"125":0,"126":0},"path":"/Users/mathepreneur/Documents/GitHub/Timeswap-V1-Core/contracts/libraries/FullMath.sol","s":{"1":0,"2":0,"3":0,"4":0,"5":0,"6":0,"7":0,"8":0,"9":0,"10":0,"11":0,"12":0},"b":{"1":[0,0],"2":[0,0],"3":[0,0],"4":[0,0]},"f":{"1":0,"2":0,"3":0},"fnMap":{"1":{"name":"mul512","line":5,"loc":{"start":{"line":5,"column":4},"end":{"line":16,"column":4}}},"2":{"name":"mulDiv","line":24,"loc":{"start":{"line":24,"column":4},"end":{"line":113,"column":4}}},"3":{"name":"mulDivUp","line":120,"loc":{"start":{"line":120,"column":4},"end":{"line":127,"column":4}}}},"statementMap":{"1":{"start":{"line":29,"column":8},"end":{"line":29,"column":53}},"2":{"start":{"line":32,"column":8},"end":{"line":32,"column":1273}},"3":{"start":{"line":33,"column":12},"end":{"line":33,"column":35}},"4":{"start":{"line":37,"column":12},"end":{"line":37,"column":25}},"5":{"start":{"line":42,"column":8},"end":{"line":42,"column":35}},"6":{"start":{"line":50,"column":8},"end":{"line":50,"column":25}},"7":{"start":{"line":63,"column":8},"end":{"line":63,"column":20}},"8":{"start":{"line":82,"column":8},"end":{"line":82,"column":28}},"9":{"start":{"line":89,"column":8},"end":{"line":89,"column":19}},"10":{"start":{"line":112,"column":8},"end":{"line":112,"column":21}},"11":{"start":{"line":125,"column":8},"end":{"line":125,"column":41}},"12":{"start":{"line":126,"column":8},"end":{"line":126,"column":51}}},"branchMap":{"1":{"line":32,"type":"if","locations":[{"start":{"line":32,"column":8},"end":{"line":32,"column":8}},{"start":{"line":32,"column":8},"end":{"line":32,"column":8}}]},"2":{"line":33,"type":"if","locations":[{"start":{"line":33,"column":12},"end":{"line":33,"column":12}},{"start":{"line":33,"column":12},"end":{"line":33,"column":12}}]},"3":{"line":42,"type":"if","locations":[{"start":{"line":42,"column":8},"end":{"line":42,"column":8}},{"start":{"line":42,"column":8},"end":{"line":42,"column":8}}]},"4":{"line":126,"type":"if","locations":[{"start":{"line":126,"column":8},"end":{"line":126,"column":8}},{"start":{"line":126,"column":8},"end":{"line":126,"column":8}}]}}},"contracts/libraries/LendMath.sol":{"l":{"21":0,"22":0,"23":0,"24":0,"25":0,"27":0,"28":0,"29":0,"30":0,"31":0,"32":0,"33":0,"41":0,"42":0,"43":0,"51":0,"52":0,"53":0,"54":0,"55":0,"56":0,"65":0,"66":0,"67":0,"68":0,"69":0,"70":0,"71":0,"72":0,"73":0,"74":0,"75":0},"path":"/Users/mathepreneur/Documents/GitHub/Timeswap-V1-Core/contracts/libraries/LendMath.sol","s":{"1":0,"2":0,"3":0,"4":0,"5":0,"6":0,"7":0,"8":0,"9":0,"10":0,"11":0,"12":0,"13":0,"14":0,"15":0,"16":0,"17":0,"18":0,"19":0,"20":0,"21":0,"22":0,"23":0,"24":0,"25":0,"26":0,"27":0,"28":0,"29":0,"30":0,"31":0,"32":0},"b":{"1":[0,0]},"f":{"1":0,"2":0,"3":0,"4":0},"fnMap":{"1":{"name":"check","line":14,"loc":{"start":{"line":14,"column":4},"end":{"line":34,"column":4}}},"2":{"name":"adjust","line":36,"loc":{"start":{"line":36,"column":4},"end":{"line":44,"column":4}}},"3":{"name":"getBond","line":46,"loc":{"start":{"line":46,"column":4},"end":{"line":57,"column":4}}},"4":{"name":"getInsurance","line":59,"loc":{"start":{"line":59,"column":4},"end":{"line":76,"column":4}}}},"statementMap":{"1":{"start":{"line":21,"column":8},"end":{"line":21,"column":39}},"2":{"start":{"line":22,"column":8},"end":{"line":22,"column":46}},"3":{"start":{"line":23,"column":8},"end":{"line":23,"column":63}},"4":{"start":{"line":24,"column":8},"end":{"line":24,"column":63}},"5":{"start":{"line":25,"column":8},"end":{"line":25,"column":65}},"6":{"start":{"line":27,"column":8},"end":{"line":27,"column":35}},"7":{"start":{"line":28,"column":8},"end":{"line":28,"column":25}},"8":{"start":{"line":29,"column":8},"end":{"line":29,"column":21}},"9":{"start":{"line":30,"column":8},"end":{"line":30,"column":38}},"10":{"start":{"line":31,"column":8},"end":{"line":31,"column":29}},"11":{"start":{"line":32,"column":8},"end":{"line":32,"column":29}},"12":{"start":{"line":33,"column":8},"end":{"line":33,"column":47}},"13":{"start":{"line":41,"column":8},"end":{"line":41,"column":25}},"14":{"start":{"line":42,"column":8},"end":{"line":42,"column":22}},"15":{"start":{"line":43,"column":8},"end":{"line":43,"column":37}},"16":{"start":{"line":51,"column":8},"end":{"line":51,"column":35}},"17":{"start":{"line":52,"column":8},"end":{"line":52,"column":34}},"18":{"start":{"line":53,"column":8},"end":{"line":53,"column":28}},"19":{"start":{"line":54,"column":8},"end":{"line":54,"column":22}},"20":{"start":{"line":55,"column":8},"end":{"line":55,"column":28}},"21":{"start":{"line":56,"column":8},"end":{"line":56,"column":37}},"22":{"start":{"line":65,"column":8},"end":{"line":65,"column":40}},"23":{"start":{"line":66,"column":8},"end":{"line":66,"column":39}},"24":{"start":{"line":67,"column":8},"end":{"line":67,"column":31}},"25":{"start":{"line":68,"column":8},"end":{"line":68,"column":46}},"26":{"start":{"line":69,"column":8},"end":{"line":69,"column":37}},"27":{"start":{"line":70,"column":8},"end":{"line":70,"column":31}},"28":{"start":{"line":71,"column":8},"end":{"line":71,"column":38}},"29":{"start":{"line":72,"column":8},"end":{"line":72,"column":25}},"30":{"start":{"line":73,"column":8},"end":{"line":73,"column":86}},"31":{"start":{"line":74,"column":8},"end":{"line":74,"column":33}},"32":{"start":{"line":75,"column":8},"end":{"line":75,"column":47}}},"branchMap":{"1":{"line":33,"type":"if","locations":[{"start":{"line":33,"column":8},"end":{"line":33,"column":8}},{"start":{"line":33,"column":8},"end":{"line":33,"column":8}}]}}},"contracts/libraries/Math.sol":{"l":{"6":0,"7":0,"11":0,"12":0},"path":"/Users/mathepreneur/Documents/GitHub/Timeswap-V1-Core/contracts/libraries/Math.sol","s":{"1":0,"2":0,"3":0,"4":0},"b":{"1":[0,0],"2":[0,0]},"f":{"1":0,"2":0},"fnMap":{"1":{"name":"divUp","line":5,"loc":{"start":{"line":5,"column":4},"end":{"line":8,"column":4}}},"2":{"name":"shiftUp","line":10,"loc":{"start":{"line":10,"column":4},"end":{"line":13,"column":4}}}},"statementMap":{"1":{"start":{"line":6,"column":8},"end":{"line":6,"column":16}},"2":{"start":{"line":7,"column":8},"end":{"line":7,"column":26}},"3":{"start":{"line":11,"column":8},"end":{"line":11,"column":17}},"4":{"start":{"line":12,"column":8},"end":{"line":12,"column":28}}},"branchMap":{"1":{"line":7,"type":"if","locations":[{"start":{"line":7,"column":8},"end":{"line":7,"column":8}},{"start":{"line":7,"column":8},"end":{"line":7,"column":8}}]},"2":{"line":12,"type":"if","locations":[{"start":{"line":12,"column":8},"end":{"line":12,"column":8}},{"start":{"line":12,"column":8},"end":{"line":12,"column":8}}]}}},"contracts/libraries/MintMath.sol":{"l":{"17":0,"18":0,"27":0,"39":0,"40":0,"41":0,"42":0,"43":0,"51":0,"52":0,"54":0,"56":0,"65":0,"66":0,"67":0,"68":0,"69":0,"70":0,"79":0,"80":0,"81":0,"82":0,"83":0,"84":0},"path":"/Users/mathepreneur/Documents/GitHub/Timeswap-V1-Core/contracts/libraries/MintMath.sol","s":{"1":0,"2":0,"3":0,"4":0,"5":0,"6":0,"7":0,"8":0,"9":0,"10":0,"11":0,"12":0,"13":0,"14":0,"15":0,"16":0,"17":0,"18":0,"19":0,"20":0,"21":0,"22":0,"23":0,"24":0,"25":0},"b":{"1":[0,0],"2":[0,0]},"f":{"1":0,"2":0,"3":0,"4":0,"5":0,"6":0},"fnMap":{"1":{"name":"getLiquidityTotal","line":14,"loc":{"start":{"line":14,"column":4},"end":{"line":19,"column":4}}},"2":{"name":"getLiquidityTotal","line":21,"loc":{"start":{"line":21,"column":4},"end":{"line":32,"column":4}}},"3":{"name":"getLiquidity","line":34,"loc":{"start":{"line":34,"column":4},"end":{"line":44,"column":4}}},"4":{"name":"min","line":46,"loc":{"start":{"line":46,"column":4},"end":{"line":58,"column":4}}},"5":{"name":"getDebt","line":60,"loc":{"start":{"line":60,"column":4},"end":{"line":71,"column":4}}},"6":{"name":"getCollateral","line":73,"loc":{"start":{"line":73,"column":4},"end":{"line":85,"column":4}}}},"statementMap":{"1":{"start":{"line":17,"column":8},"end":{"line":17,"column":33}},"2":{"start":{"line":18,"column":8},"end":{"line":18,"column":28}},"3":{"start":{"line":27,"column":8},"end":{"line":27,"column":737}},"4":{"start":{"line":39,"column":8},"end":{"line":39,"column":38}},"5":{"start":{"line":40,"column":8},"end":{"line":40,"column":37}},"6":{"start":{"line":41,"column":8},"end":{"line":41,"column":33}},"7":{"start":{"line":42,"column":8},"end":{"line":42,"column":35}},"8":{"start":{"line":43,"column":8},"end":{"line":43,"column":71}},"9":{"start":{"line":51,"column":8},"end":{"line":51,"column":1482}},"10":{"start":{"line":52,"column":12},"end":{"line":52,"column":16}},"11":{"start":{"line":53,"column":15},"end":{"line":53,"column":1540}},"12":{"start":{"line":54,"column":12},"end":{"line":54,"column":16}},"13":{"start":{"line":56,"column":12},"end":{"line":56,"column":16}},"14":{"start":{"line":65,"column":8},"end":{"line":65,"column":34}},"15":{"start":{"line":66,"column":8},"end":{"line":66,"column":33}},"16":{"start":{"line":67,"column":8},"end":{"line":67,"column":27}},"17":{"start":{"line":68,"column":8},"end":{"line":68,"column":36}},"18":{"start":{"line":69,"column":8},"end":{"line":69,"column":27}},"19":{"start":{"line":70,"column":8},"end":{"line":70,"column":35}},"20":{"start":{"line":79,"column":8},"end":{"line":79,"column":40}},"21":{"start":{"line":80,"column":8},"end":{"line":80,"column":39}},"22":{"start":{"line":81,"column":8},"end":{"line":81,"column":33}},"23":{"start":{"line":82,"column":8},"end":{"line":82,"column":48}},"24":{"start":{"line":83,"column":8},"end":{"line":83,"column":82}},"25":{"start":{"line":84,"column":8},"end":{"line":84,"column":47}}},"branchMap":{"1":{"line":51,"type":"if","locations":[{"start":{"line":51,"column":8},"end":{"line":51,"column":8}},{"start":{"line":51,"column":8},"end":{"line":51,"column":8}}]},"2":{"line":53,"type":"if","locations":[{"start":{"line":53,"column":15},"end":{"line":53,"column":15}},{"start":{"line":53,"column":15},"end":{"line":53,"column":15}}]}}},"contracts/libraries/PayMath.sol":{"l":{"12":0},"path":"/Users/mathepreneur/Documents/GitHub/Timeswap-V1-Core/contracts/libraries/PayMath.sol","s":{"1":0},"b":{"1":[0,0]},"f":{"1":0},"fnMap":{"1":{"name":"checkProportional","line":7,"loc":{"start":{"line":7,"column":4},"end":{"line":13,"column":4}}}},"statementMap":{"1":{"start":{"line":12,"column":8},"end":{"line":12,"column":99}}},"branchMap":{"1":{"line":12,"type":"if","locations":[{"start":{"line":12,"column":8},"end":{"line":12,"column":8}},{"start":{"line":12,"column":8},"end":{"line":12,"column":8}}]}}},"contracts/libraries/SafeBalance.sol":{"l":{"13":0,"18":0},"path":"/Users/mathepreneur/Documents/GitHub/Timeswap-V1-Core/contracts/libraries/SafeBalance.sol","s":{"1":0,"2":0},"b":{},"f":{"1":0},"fnMap":{"1":{"name":"safeBalance","line":10,"loc":{"start":{"line":10,"column":4},"end":{"line":19,"column":4}}}},"statementMap":{"1":{"start":{"line":13,"column":8},"end":{"line":13,"column":359}},"2":{"start":{"line":18,"column":8},"end":{"line":18,"column":42}}},"branchMap":{}},"contracts/libraries/SafeCast.sol":{"l":{"6":0,"10":0,"14":0,"18":0,"19":0},"path":"/Users/mathepreneur/Documents/GitHub/Timeswap-V1-Core/contracts/libraries/SafeCast.sol","s":{"1":0,"2":0,"3":0,"4":0,"5":0,"6":0},"b":{"1":[0,0],"2":[0,0],"3":[0,0]},"f":{"1":0,"2":0,"3":0,"4":0},"fnMap":{"1":{"name":"modUint32","line":5,"loc":{"start":{"line":5,"column":4},"end":{"line":7,"column":4}}},"2":{"name":"toUint112","line":9,"loc":{"start":{"line":9,"column":4},"end":{"line":11,"column":4}}},"3":{"name":"toUint128","line":13,"loc":{"start":{"line":13,"column":4},"end":{"line":15,"column":4}}},"4":{"name":"truncateUint112","line":17,"loc":{"start":{"line":17,"column":4},"end":{"line":20,"column":4}}}},"statementMap":{"1":{"start":{"line":6,"column":8},"end":{"line":6,"column":34}},"2":{"start":{"line":10,"column":8},"end":{"line":10,"column":37}},"3":{"start":{"line":14,"column":8},"end":{"line":14,"column":37}},"4":{"start":{"line":18,"column":8},"end":{"line":18,"column":63}},"5":{"start":{"line":18,"column":35},"end":{"line":18,"column":63}},"6":{"start":{"line":19,"column":8},"end":{"line":19,"column":21}}},"branchMap":{"1":{"line":10,"type":"if","locations":[{"start":{"line":10,"column":8},"end":{"line":10,"column":8}},{"start":{"line":10,"column":8},"end":{"line":10,"column":8}}]},"2":{"line":14,"type":"if","locations":[{"start":{"line":14,"column":8},"end":{"line":14,"column":8}},{"start":{"line":14,"column":8},"end":{"line":14,"column":8}}]},"3":{"line":18,"type":"if","locations":[{"start":{"line":18,"column":8},"end":{"line":18,"column":8}},{"start":{"line":18,"column":8},"end":{"line":18,"column":8}}]}}},"contracts/libraries/SafeTransfer.sol":{"l":{"15":0},"path":"/Users/mathepreneur/Documents/GitHub/Timeswap-V1-Core/contracts/libraries/SafeTransfer.sol","s":{"1":0},"b":{},"f":{"1":0},"fnMap":{"1":{"name":"safeTransfer","line":10,"loc":{"start":{"line":10,"column":4},"end":{"line":16,"column":4}}}},"statementMap":{"1":{"start":{"line":15,"column":8},"end":{"line":15,"column":46}}},"branchMap":{}},"contracts/libraries/WithdrawMath.sol":{"l":{"16":0,"17":0,"18":0,"19":0,"20":0,"21":0,"28":0,"29":0,"30":0,"31":0,"32":0,"33":0,"34":0,"35":0,"36":0},"path":"/Users/mathepreneur/Documents/GitHub/Timeswap-V1-Core/contracts/libraries/WithdrawMath.sol","s":{"1":0,"2":0,"3":0,"4":0,"5":0,"6":0,"7":0,"8":0,"9":0,"10":0,"11":0,"12":0,"13":0,"14":0,"15":0,"16":0,"17":0},"b":{"1":[0,0],"2":[0,0],"3":[0,0]},"f":{"1":0,"2":0},"fnMap":{"1":{"name":"getAsset","line":12,"loc":{"start":{"line":12,"column":4},"end":{"line":22,"column":4}}},"2":{"name":"getCollateral","line":24,"loc":{"start":{"line":24,"column":4},"end":{"line":37,"column":4}}}},"statementMap":{"1":{"start":{"line":16,"column":8},"end":{"line":16,"column":51}},"2":{"start":{"line":17,"column":8},"end":{"line":17,"column":76}},"3":{"start":{"line":17,"column":52},"end":{"line":17,"column":76}},"4":{"start":{"line":18,"column":8},"end":{"line":18,"column":34}},"5":{"start":{"line":19,"column":8},"end":{"line":19,"column":32}},"6":{"start":{"line":20,"column":8},"end":{"line":20,"column":42}},"7":{"start":{"line":21,"column":8},"end":{"line":21,"column":39}},"8":{"start":{"line":28,"column":8},"end":{"line":28,"column":51}},"9":{"start":{"line":29,"column":8},"end":{"line":29,"column":72}},"10":{"start":{"line":29,"column":52},"end":{"line":29,"column":72}},"11":{"start":{"line":30,"column":8},"end":{"line":30,"column":55}},"12":{"start":{"line":31,"column":8},"end":{"line":31,"column":37}},"13":{"start":{"line":32,"column":8},"end":{"line":32,"column":52}},"14":{"start":{"line":33,"column":8},"end":{"line":33,"column":1178}},"15":{"start":{"line":34,"column":12},"end":{"line":34,"column":46}},"16":{"start":{"line":35,"column":8},"end":{"line":35,"column":112}},"17":{"start":{"line":36,"column":8},"end":{"line":36,"column":49}}},"branchMap":{"1":{"line":17,"type":"if","locations":[{"start":{"line":17,"column":8},"end":{"line":17,"column":8}},{"start":{"line":17,"column":8},"end":{"line":17,"column":8}}]},"2":{"line":29,"type":"if","locations":[{"start":{"line":29,"column":8},"end":{"line":29,"column":8}},{"start":{"line":29,"column":8},"end":{"line":29,"column":8}}]},"3":{"line":33,"type":"if","locations":[{"start":{"line":33,"column":8},"end":{"line":33,"column":8}},{"start":{"line":33,"column":8},"end":{"line":33,"column":8}}]}}},"contracts/test/TestToken.sol":{"l":{"12":0},"path":"/Users/mathepreneur/Documents/GitHub/Timeswap-V1-Core/contracts/test/TestToken.sol","s":{"1":0},"b":{},"f":{"1":0},"fnMap":{"1":{"name":"constructor","line":11,"loc":{"start":{"line":7,"column":4},"end":{"line":13,"column":4}}}},"statementMap":{"1":{"start":{"line":12,"column":8},"end":{"line":12,"column":32}}},"branchMap":{}},"contracts/test/TimeswapPairCallee.sol":{"l":{"18":0,"19":0,"35":0,"39":0,"43":0,"60":0,"72":0,"83":0,"93":0,"102":0,"106":0,"108":0,"109":0,"110":0,"114":0,"115":0,"117":0,"118":0,"122":0,"123":0,"125":0,"126":0,"135":0,"136":0,"137":0,"147":0,"149":0},"path":"/Users/mathepreneur/Documents/GitHub/Timeswap-V1-Core/contracts/test/TimeswapPairCallee.sol","s":{"1":0,"2":0,"3":0,"4":0,"5":0,"6":0,"7":0,"8":0,"9":0,"10":0,"11":0,"12":0,"13":0,"14":0,"15":0,"16":0,"17":0,"18":0,"19":0,"20":0,"21":0,"22":0,"23":0,"24":0,"25":0,"26":0,"27":0},"b":{"1":[0,0],"2":[0,0],"3":[0,0]},"f":{"1":0,"2":0,"3":0,"4":0,"5":0,"6":0,"7":0,"8":0,"9":0,"10":0,"11":0,"12":0,"13":0},"fnMap":{"1":{"name":"constructor","line":17,"loc":{"start":{"line":17,"column":4},"end":{"line":20,"column":4}}},"2":{"name":"getData","line":34,"loc":{"start":{"line":34,"column":4},"end":{"line":36,"column":4}}},"3":{"name":"getDataMint","line":38,"loc":{"start":{"line":38,"column":4},"end":{"line":40,"column":4}}},"4":{"name":"factory","line":42,"loc":{"start":{"line":42,"column":4},"end":{"line":44,"column":4}}},"5":{"name":"mint","line":47,"loc":{"start":{"line":47,"column":8},"end":{"line":61,"column":8}}},"6":{"name":"lend","line":64,"loc":{"start":{"line":64,"column":4},"end":{"line":73,"column":4}}},"7":{"name":"borrow","line":76,"loc":{"start":{"line":76,"column":4},"end":{"line":84,"column":4}}},"8":{"name":"pay","line":85,"loc":{"start":{"line":85,"column":4},"end":{"line":94,"column":4}}},"9":{"name":"timeswapMintCallback","line":97,"loc":{"start":{"line":97,"column":4},"end":{"line":111,"column":4}}},"10":{"name":"timeswapLendCallback","line":113,"loc":{"start":{"line":113,"column":4},"end":{"line":119,"column":4}}},"11":{"name":"timeswapBorrowCallback","line":121,"loc":{"start":{"line":121,"column":4},"end":{"line":127,"column":4}}},"12":{"name":"timeswapPayCallback","line":131,"loc":{"start":{"line":131,"column":4},"end":{"line":139,"column":4}}},"13":{"name":"collateralizedDebtCallback","line":141,"loc":{"start":{"line":141,"column":4},"end":{"line":151,"column":4}}}},"statementMap":{"1":{"start":{"line":18,"column":8},"end":{"line":18,"column":33}},"2":{"start":{"line":19,"column":8},"end":{"line":19,"column":46}},"3":{"start":{"line":35,"column":12},"end":{"line":35,"column":97}},"4":{"start":{"line":39,"column":8},"end":{"line":39,"column":103}},"5":{"start":{"line":43,"column":8},"end":{"line":43,"column":30}},"6":{"start":{"line":60,"column":12},"end":{"line":60,"column":127}},"7":{"start":{"line":72,"column":8},"end":{"line":72,"column":117}},"8":{"start":{"line":83,"column":8},"end":{"line":83,"column":116}},"9":{"start":{"line":93,"column":8},"end":{"line":93,"column":98}},"10":{"start":{"line":102,"column":8},"end":{"line":102,"column":3207}},"11":{"start":{"line":106,"column":8},"end":{"line":106,"column":63}},"12":{"start":{"line":108,"column":8},"end":{"line":108,"column":61}},"13":{"start":{"line":109,"column":8},"end":{"line":109,"column":60}},"14":{"start":{"line":110,"column":8},"end":{"line":110,"column":75}},"15":{"start":{"line":114,"column":8},"end":{"line":114,"column":101}},"16":{"start":{"line":115,"column":8},"end":{"line":115,"column":63}},"17":{"start":{"line":117,"column":8},"end":{"line":117,"column":61}},"18":{"start":{"line":118,"column":8},"end":{"line":118,"column":55}},"19":{"start":{"line":122,"column":8},"end":{"line":122,"column":101}},"20":{"start":{"line":123,"column":8},"end":{"line":123,"column":63}},"21":{"start":{"line":125,"column":8},"end":{"line":125,"column":61}},"22":{"start":{"line":126,"column":8},"end":{"line":126,"column":65}},"23":{"start":{"line":135,"column":8},"end":{"line":135,"column":101}},"24":{"start":{"line":136,"column":8},"end":{"line":136,"column":63}},"25":{"start":{"line":137,"column":8},"end":{"line":137,"column":55}},"26":{"start":{"line":147,"column":8},"end":{"line":147,"column":101}},"27":{"start":{"line":149,"column":8},"end":{"line":149,"column":55}}},"branchMap":{"1":{"line":108,"type":"if","locations":[{"start":{"line":108,"column":8},"end":{"line":108,"column":8}},{"start":{"line":108,"column":8},"end":{"line":108,"column":8}}]},"2":{"line":117,"type":"if","locations":[{"start":{"line":117,"column":8},"end":{"line":117,"column":8}},{"start":{"line":117,"column":8},"end":{"line":117,"column":8}}]},"3":{"line":125,"type":"if","locations":[{"start":{"line":125,"column":8},"end":{"line":125,"column":8}},{"start":{"line":125,"column":8},"end":{"line":125,"column":8}}]}}},"contracts/TimeswapFactory.sol":{"l":{"38":0,"39":0,"40":0,"41":0,"48":0,"49":0,"50":0,"52":0,"54":0,"56":0,"61":0,"62":0,"63":0,"65":0,"70":0,"71":0,"73":0},"path":"/Users/mathepreneur/Documents/GitHub/Timeswap-V1-Core/contracts/TimeswapFactory.sol","s":{"1":0,"2":0,"3":0,"4":0,"5":0,"6":0,"7":0,"8":0,"9":0,"10":0,"11":0,"12":0,"13":0,"14":0,"15":0,"16":0,"17":0},"b":{"1":[0,0],"2":[0,0],"3":[0,0],"4":[0,0],"5":[0,0],"6":[0,0],"7":[0,0]},"f":{"1":0,"2":0,"3":0,"4":0},"fnMap":{"1":{"name":"constructor","line":33,"loc":{"start":{"line":33,"column":4},"end":{"line":42,"column":4}}},"2":{"name":"createPair","line":47,"loc":{"start":{"line":47,"column":4},"end":{"line":57,"column":4}}},"3":{"name":"setOwner","line":60,"loc":{"start":{"line":60,"column":4},"end":{"line":66,"column":4}}},"4":{"name":"acceptOwner","line":69,"loc":{"start":{"line":69,"column":4},"end":{"line":74,"column":4}}}},"statementMap":{"1":{"start":{"line":38,"column":8},"end":{"line":38,"column":44}},"2":{"start":{"line":39,"column":8},"end":{"line":39,"column":21}},"3":{"start":{"line":40,"column":8},"end":{"line":40,"column":17}},"4":{"start":{"line":41,"column":8},"end":{"line":41,"column":33}},"5":{"start":{"line":48,"column":8},"end":{"line":48,"column":48}},"6":{"start":{"line":49,"column":8},"end":{"line":49,"column":87}},"7":{"start":{"line":50,"column":8},"end":{"line":50,"column":72}},"8":{"start":{"line":52,"column":8},"end":{"line":52,"column":115}},"9":{"start":{"line":54,"column":8},"end":{"line":54,"column":40}},"10":{"start":{"line":56,"column":8},"end":{"line":56,"column":48}},"11":{"start":{"line":61,"column":8},"end":{"line":61,"column":48}},"12":{"start":{"line":62,"column":8},"end":{"line":62,"column":51}},"13":{"start":{"line":63,"column":8},"end":{"line":63,"column":35}},"14":{"start":{"line":65,"column":8},"end":{"line":65,"column":36}},"15":{"start":{"line":70,"column":8},"end":{"line":70,"column":55}},"16":{"start":{"line":71,"column":8},"end":{"line":71,"column":25}},"17":{"start":{"line":73,"column":8},"end":{"line":73,"column":36}}},"branchMap":{"1":{"line":38,"type":"if","locations":[{"start":{"line":38,"column":8},"end":{"line":38,"column":8}},{"start":{"line":38,"column":8},"end":{"line":38,"column":8}}]},"2":{"line":48,"type":"if","locations":[{"start":{"line":48,"column":8},"end":{"line":48,"column":8}},{"start":{"line":48,"column":8},"end":{"line":48,"column":8}}]},"3":{"line":49,"type":"if","locations":[{"start":{"line":49,"column":8},"end":{"line":49,"column":8}},{"start":{"line":49,"column":8},"end":{"line":49,"column":8}}]},"4":{"line":50,"type":"if","locations":[{"start":{"line":50,"column":8},"end":{"line":50,"column":8}},{"start":{"line":50,"column":8},"end":{"line":50,"column":8}}]},"5":{"line":61,"type":"if","locations":[{"start":{"line":61,"column":8},"end":{"line":61,"column":8}},{"start":{"line":61,"column":8},"end":{"line":61,"column":8}}]},"6":{"line":62,"type":"if","locations":[{"start":{"line":62,"column":8},"end":{"line":62,"column":8}},{"start":{"line":62,"column":8},"end":{"line":62,"column":8}}]},"7":{"line":70,"type":"if","locations":[{"start":{"line":70,"column":8},"end":{"line":70,"column":8}},{"start":{"line":70,"column":8},"end":{"line":70,"column":8}}]}}},"contracts/TimeswapPair.sol":{"l":{"49":0,"50":0,"55":0,"60":0,"65":0,"70":0,"75":0,"80":0,"85":0,"102":0,"103":0,"104":0,"105":0,"106":0,"113":0,"114":0,"115":0,"116":0,"140":0,"141":0,"142":0,"143":0,"144":0,"146":0,"148":0,"149":0,"150":0,"152":0,"153":0,"155":0,"161":0,"163":0,"164":0,"166":0,"167":0,"169":0,"170":0,"171":0,"173":0,"175":0,"178":0,"179":0,"180":0,"182":0,"183":0,"184":0,"186":0,"187":0,"197":0,"198":0,"199":0,"200":0,"202":0,"204":0,"205":0,"207":0,"209":0,"211":0,"212":0,"214":0,"215":0,"217":0,"218":0,"231":0,"232":0,"233":0,"234":0,"236":0,"237":0,"239":0,"241":0,"242":0,"244":0,"246":0,"247":0,"249":0,"250":0,"252":0,"254":0,"255":0,"256":0,"258":0,"259":0,"269":0,"270":0,"271":0,"272":0,"274":0,"276":0,"277":0,"279":0,"280":0,"282":0,"284":0,"285":0,"287":0,"288":0,"290":0,"291":0,"293":0,"294":0,"307":0,"308":0,"309":0,"310":0,"312":0,"313":0,"315":0,"317":0,"319":0,"320":0,"322":0,"324":0,"326":0,"327":0,"328":0,"330":0,"331":0,"332":0,"334":0,"336":0,"337":0,"351":0,"352":0,"353":0,"354":0,"355":0,"357":0,"359":0,"361":0,"362":0,"363":0,"364":0,"365":0,"366":0,"367":0,"368":0,"369":0,"371":0,"373":0,"374":0,"376":0,"378":0,"379":0},"path":"/Users/mathepreneur/Documents/GitHub/Timeswap-V1-Core/contracts/TimeswapPair.sol","s":{"1":0,"2":0,"3":0,"4":0,"5":0,"6":0,"7":0,"8":0,"9":0,"10":0,"11":0,"12":0,"13":0,"14":0,"15":0,"16":0,"17":0,"18":0,"19":0,"20":0,"21":0,"22":0,"23":0,"24":0,"25":0,"26":0,"27":0,"28":0,"29":0,"30":0,"31":0,"32":0,"33":0,"34":0,"35":0,"36":0,"37":0,"38":0,"39":0,"40":0,"41":0,"42":0,"43":0,"44":0,"45":0,"46":0,"47":0,"48":0,"49":0,"50":0,"51":0,"52":0,"53":0,"54":0,"55":0,"56":0,"57":0,"58":0,"59":0,"60":0,"61":0,"62":0,"63":0,"64":0,"65":0,"66":0,"67":0,"68":0,"69":0,"70":0,"71":0,"72":0,"73":0,"74":0,"75":0,"76":0,"77":0,"78":0,"79":0,"80":0,"81":0,"82":0,"83":0,"84":0,"85":0,"86":0,"87":0,"88":0,"89":0,"90":0,"91":0,"92":0,"93":0,"94":0,"95":0,"96":0,"97":0,"98":0,"99":0,"100":0,"101":0,"102":0,"103":0,"104":0,"105":0,"106":0,"107":0,"108":0,"109":0,"110":0,"111":0,"112":0,"113":0,"114":0,"115":0,"116":0,"117":0,"118":0,"119":0,"120":0,"121":0,"122":0,"123":0,"124":0,"125":0,"126":0,"127":0,"128":0,"129":0,"130":0,"131":0,"132":0,"133":0,"134":0,"135":0,"136":0,"137":0,"138":0,"139":0,"140":0,"141":0,"142":0,"143":0,"144":0,"145":0,"146":0,"147":0,"148":0,"149":0,"150":0},"b":{"1":[0,0],"2":[0,0],"3":[0,0],"4":[0,0],"5":[0,0],"6":[0,0],"7":[0,0],"8":[0,0],"9":[0,0],"10":[0,0],"11":[0,0],"12":[0,0],"13":[0,0],"14":[0,0],"15":[0,0],"16":[0,0],"17":[0,0],"18":[0,0],"19":[0,0],"20":[0,0],"21":[0,0],"22":[0,0],"23":[0,0],"24":[0,0],"25":[0,0],"26":[0,0],"27":[0,0],"28":[0,0],"29":[0,0],"30":[0,0],"31":[0,0],"32":[0,0],"33":[0,0],"34":[0,0],"35":[0,0],"36":[0,0],"37":[0,0],"38":[0,0],"39":[0,0],"40":[0,0]},"f":{"1":0,"2":0,"3":0,"4":0,"5":0,"6":0,"7":0,"8":0,"9":0,"10":0,"11":0,"12":0,"13":0,"14":0,"15":0,"16":0},"fnMap":{"1":{"name":"constantProduct","line":48,"loc":{"start":{"line":48,"column":4},"end":{"line":51,"column":4}}},"2":{"name":"totalReserves","line":54,"loc":{"start":{"line":54,"column":4},"end":{"line":56,"column":4}}},"3":{"name":"totalLiquidity","line":59,"loc":{"start":{"line":59,"column":4},"end":{"line":61,"column":4}}},"4":{"name":"liquidityOf","line":64,"loc":{"start":{"line":64,"column":4},"end":{"line":66,"column":4}}},"5":{"name":"totalClaims","line":69,"loc":{"start":{"line":69,"column":4},"end":{"line":71,"column":4}}},"6":{"name":"claimsOf","line":74,"loc":{"start":{"line":74,"column":4},"end":{"line":76,"column":4}}},"7":{"name":"totalDebtCreated","line":79,"loc":{"start":{"line":79,"column":4},"end":{"line":81,"column":4}}},"8":{"name":"duesOf","line":84,"loc":{"start":{"line":84,"column":4},"end":{"line":86,"column":4}}},"9":{"name":"constructor","line":96,"loc":{"start":{"line":96,"column":4},"end":{"line":107,"column":4}}},"10":{"name":"lock","line":112,"loc":{"start":{"line":112,"column":4},"end":{"line":117,"column":4}}},"11":{"name":"mint","line":133,"loc":{"start":{"line":122,"column":4},"end":{"line":188,"column":4}}},"12":{"name":"burn","line":196,"loc":{"start":{"line":191,"column":4},"end":{"line":219,"column":4}}},"13":{"name":"lend","line":230,"loc":{"start":{"line":222,"column":4},"end":{"line":260,"column":4}}},"14":{"name":"withdraw","line":268,"loc":{"start":{"line":263,"column":4},"end":{"line":295,"column":4}}},"15":{"name":"borrow","line":306,"loc":{"start":{"line":298,"column":4},"end":{"line":338,"column":4}}},"16":{"name":"pay","line":349,"loc":{"start":{"line":341,"column":4},"end":{"line":380,"column":4}}}},"statementMap":{"1":{"start":{"line":49,"column":8},"end":{"line":49,"column":50}},"2":{"start":{"line":50,"column":8},"end":{"line":50,"column":42}},"3":{"start":{"line":55,"column":8},"end":{"line":55,"column":45}},"4":{"start":{"line":60,"column":8},"end":{"line":60,"column":51}},"5":{"start":{"line":65,"column":8},"end":{"line":65,"column":49}},"6":{"start":{"line":70,"column":8},"end":{"line":70,"column":48}},"7":{"start":{"line":75,"column":8},"end":{"line":75,"column":44}},"8":{"start":{"line":80,"column":8},"end":{"line":80,"column":53}},"9":{"start":{"line":85,"column":8},"end":{"line":85,"column":42}},"10":{"start":{"line":102,"column":8},"end":{"line":102,"column":37}},"11":{"start":{"line":103,"column":8},"end":{"line":103,"column":21}},"12":{"start":{"line":104,"column":8},"end":{"line":104,"column":31}},"13":{"start":{"line":105,"column":8},"end":{"line":105,"column":17}},"14":{"start":{"line":106,"column":8},"end":{"line":106,"column":33}},"15":{"start":{"line":113,"column":8},"end":{"line":113,"column":41}},"16":{"start":{"line":114,"column":8},"end":{"line":114,"column":17}},"17":{"start":{"line":116,"column":8},"end":{"line":116,"column":17}},"18":{"start":{"line":140,"column":8},"end":{"line":140,"column":53}},"19":{"start":{"line":141,"column":8},"end":{"line":141,"column":72}},"20":{"start":{"line":142,"column":8},"end":{"line":142,"column":81}},"21":{"start":{"line":143,"column":8},"end":{"line":143,"column":40}},"22":{"start":{"line":144,"column":8},"end":{"line":144,"column":57}},"23":{"start":{"line":146,"column":8},"end":{"line":146,"column":43}},"24":{"start":{"line":148,"column":8},"end":{"line":148,"column":4849}},"25":{"start":{"line":149,"column":12},"end":{"line":149,"column":74}},"26":{"start":{"line":150,"column":12},"end":{"line":150,"column":86}},"27":{"start":{"line":152,"column":12},"end":{"line":152,"column":54}},"28":{"start":{"line":153,"column":12},"end":{"line":153,"column":77}},"29":{"start":{"line":155,"column":12},"end":{"line":155,"column":5224}},"30":{"start":{"line":161,"column":12},"end":{"line":161,"column":86}},"31":{"start":{"line":163,"column":12},"end":{"line":163,"column":54}},"32":{"start":{"line":164,"column":12},"end":{"line":164,"column":77}},"33":{"start":{"line":166,"column":8},"end":{"line":166,"column":43}},"34":{"start":{"line":167,"column":8},"end":{"line":167,"column":52}},"35":{"start":{"line":169,"column":8},"end":{"line":169,"column":69}},"36":{"start":{"line":170,"column":8},"end":{"line":170,"column":92}},"37":{"start":{"line":171,"column":8},"end":{"line":171,"column":44}},"38":{"start":{"line":173,"column":8},"end":{"line":173,"column":75}},"39":{"start":{"line":175,"column":8},"end":{"line":175,"column":43}},"40":{"start":{"line":178,"column":8},"end":{"line":178,"column":45}},"41":{"start":{"line":179,"column":8},"end":{"line":179,"column":58}},"42":{"start":{"line":180,"column":8},"end":{"line":180,"column":49}},"43":{"start":{"line":182,"column":8},"end":{"line":182,"column":32}},"44":{"start":{"line":183,"column":8},"end":{"line":183,"column":32}},"45":{"start":{"line":184,"column":8},"end":{"line":184,"column":32}},"46":{"start":{"line":186,"column":8},"end":{"line":186,"column":39}},"47":{"start":{"line":187,"column":8},"end":{"line":187,"column":96}},"48":{"start":{"line":197,"column":8},"end":{"line":197,"column":53}},"49":{"start":{"line":198,"column":8},"end":{"line":198,"column":75}},"50":{"start":{"line":199,"column":8},"end":{"line":199,"column":84}},"51":{"start":{"line":200,"column":8},"end":{"line":200,"column":42}},"52":{"start":{"line":202,"column":8},"end":{"line":202,"column":43}},"53":{"start":{"line":204,"column":8},"end":{"line":204,"column":67}},"54":{"start":{"line":205,"column":8},"end":{"line":205,"column":77}},"55":{"start":{"line":207,"column":8},"end":{"line":207,"column":47}},"56":{"start":{"line":209,"column":8},"end":{"line":209,"column":50}},"57":{"start":{"line":211,"column":8},"end":{"line":211,"column":51}},"58":{"start":{"line":212,"column":8},"end":{"line":212,"column":61}},"59":{"start":{"line":214,"column":8},"end":{"line":214,"column":77}},"60":{"start":{"line":214,"column":33},"end":{"line":214,"column":76}},"61":{"start":{"line":215,"column":8},"end":{"line":215,"column":97}},"62":{"start":{"line":215,"column":38},"end":{"line":215,"column":96}},"63":{"start":{"line":217,"column":8},"end":{"line":217,"column":39}},"64":{"start":{"line":218,"column":8},"end":{"line":218,"column":86}},"65":{"start":{"line":231,"column":8},"end":{"line":231,"column":53}},"66":{"start":{"line":232,"column":8},"end":{"line":232,"column":73}},"67":{"start":{"line":233,"column":8},"end":{"line":233,"column":82}},"68":{"start":{"line":234,"column":8},"end":{"line":234,"column":40}},"69":{"start":{"line":236,"column":8},"end":{"line":236,"column":43}},"70":{"start":{"line":237,"column":8},"end":{"line":237,"column":56}},"71":{"start":{"line":239,"column":8},"end":{"line":239,"column":71}},"72":{"start":{"line":241,"column":8},"end":{"line":241,"column":72}},"73":{"start":{"line":242,"column":8},"end":{"line":242,"column":94}},"74":{"start":{"line":244,"column":8},"end":{"line":244,"column":44}},"75":{"start":{"line":246,"column":8},"end":{"line":246,"column":52}},"76":{"start":{"line":247,"column":8},"end":{"line":247,"column":62}},"77":{"start":{"line":249,"column":8},"end":{"line":249,"column":49}},"78":{"start":{"line":250,"column":8},"end":{"line":250,"column":64}},"79":{"start":{"line":252,"column":8},"end":{"line":252,"column":45}},"80":{"start":{"line":254,"column":8},"end":{"line":254,"column":32}},"81":{"start":{"line":255,"column":8},"end":{"line":255,"column":32}},"82":{"start":{"line":256,"column":8},"end":{"line":256,"column":32}},"83":{"start":{"line":258,"column":8},"end":{"line":258,"column":39}},"84":{"start":{"line":259,"column":8},"end":{"line":259,"column":82}},"85":{"start":{"line":269,"column":8},"end":{"line":269,"column":53}},"86":{"start":{"line":270,"column":8},"end":{"line":270,"column":75}},"87":{"start":{"line":271,"column":8},"end":{"line":271,"column":84}},"88":{"start":{"line":272,"column":8},"end":{"line":272,"column":70}},"89":{"start":{"line":274,"column":8},"end":{"line":274,"column":43}},"90":{"start":{"line":276,"column":8},"end":{"line":276,"column":73}},"91":{"start":{"line":277,"column":8},"end":{"line":277,"column":88}},"92":{"start":{"line":279,"column":8},"end":{"line":279,"column":51}},"93":{"start":{"line":280,"column":8},"end":{"line":280,"column":61}},"94":{"start":{"line":282,"column":8},"end":{"line":282,"column":55}},"95":{"start":{"line":284,"column":8},"end":{"line":284,"column":35}},"96":{"start":{"line":285,"column":8},"end":{"line":285,"column":45}},"97":{"start":{"line":287,"column":8},"end":{"line":287,"column":51}},"98":{"start":{"line":288,"column":8},"end":{"line":288,"column":61}},"99":{"start":{"line":290,"column":8},"end":{"line":290,"column":77}},"100":{"start":{"line":290,"column":33},"end":{"line":290,"column":76}},"101":{"start":{"line":291,"column":8},"end":{"line":291,"column":97}},"102":{"start":{"line":291,"column":38},"end":{"line":291,"column":96}},"103":{"start":{"line":293,"column":8},"end":{"line":293,"column":39}},"104":{"start":{"line":294,"column":8},"end":{"line":294,"column":87}},"105":{"start":{"line":307,"column":8},"end":{"line":307,"column":53}},"106":{"start":{"line":308,"column":8},"end":{"line":308,"column":68}},"107":{"start":{"line":309,"column":8},"end":{"line":309,"column":77}},"108":{"start":{"line":310,"column":8},"end":{"line":310,"column":40}},"109":{"start":{"line":312,"column":8},"end":{"line":312,"column":43}},"110":{"start":{"line":313,"column":8},"end":{"line":313,"column":56}},"111":{"start":{"line":315,"column":8},"end":{"line":315,"column":73}},"112":{"start":{"line":317,"column":8},"end":{"line":317,"column":71}},"113":{"start":{"line":319,"column":8},"end":{"line":319,"column":95}},"114":{"start":{"line":320,"column":8},"end":{"line":320,"column":44}},"115":{"start":{"line":322,"column":8},"end":{"line":322,"column":59}},"116":{"start":{"line":324,"column":8},"end":{"line":324,"column":43}},"117":{"start":{"line":326,"column":8},"end":{"line":326,"column":45}},"118":{"start":{"line":327,"column":8},"end":{"line":327,"column":58}},"119":{"start":{"line":328,"column":8},"end":{"line":328,"column":49}},"120":{"start":{"line":330,"column":8},"end":{"line":330,"column":32}},"121":{"start":{"line":331,"column":8},"end":{"line":331,"column":32}},"122":{"start":{"line":332,"column":8},"end":{"line":332,"column":32}},"123":{"start":{"line":334,"column":8},"end":{"line":334,"column":45}},"124":{"start":{"line":336,"column":8},"end":{"line":336,"column":39}},"125":{"start":{"line":337,"column":8},"end":{"line":337,"column":80}},"126":{"start":{"line":351,"column":8},"end":{"line":351,"column":53}},"127":{"start":{"line":352,"column":8},"end":{"line":352,"column":56}},"128":{"start":{"line":353,"column":8},"end":{"line":353,"column":62}},"129":{"start":{"line":354,"column":8},"end":{"line":354,"column":40}},"130":{"start":{"line":355,"column":8},"end":{"line":355,"column":46}},"131":{"start":{"line":357,"column":8},"end":{"line":357,"column":43}},"132":{"start":{"line":359,"column":8},"end":{"line":359,"column":45}},"133":{"start":{"line":361,"column":8},"end":{"line":361,"column":12874}},"134":{"start":{"line":362,"column":12},"end":{"line":362,"column":42}},"135":{"start":{"line":363,"column":12},"end":{"line":363,"column":66}},"136":{"start":{"line":364,"column":12},"end":{"line":364,"column":81}},"137":{"start":{"line":364,"column":37},"end":{"line":364,"column":80}},"138":{"start":{"line":365,"column":12},"end":{"line":365,"column":73}},"139":{"start":{"line":366,"column":12},"end":{"line":366,"column":34}},"140":{"start":{"line":367,"column":12},"end":{"line":367,"column":46}},"141":{"start":{"line":368,"column":12},"end":{"line":368,"column":33}},"142":{"start":{"line":369,"column":12},"end":{"line":369,"column":45}},"143":{"start":{"line":371,"column":8},"end":{"line":371,"column":59}},"144":{"start":{"line":371,"column":25},"end":{"line":371,"column":58}},"145":{"start":{"line":373,"column":8},"end":{"line":373,"column":43}},"146":{"start":{"line":374,"column":8},"end":{"line":374,"column":54}},"147":{"start":{"line":376,"column":8},"end":{"line":376,"column":73}},"148":{"start":{"line":376,"column":31},"end":{"line":376,"column":72}},"149":{"start":{"line":378,"column":8},"end":{"line":378,"column":39}},"150":{"start":{"line":379,"column":8},"end":{"line":379,"column":104}}},"branchMap":{"1":{"line":113,"type":"if","locations":[{"start":{"line":113,"column":8},"end":{"line":113,"column":8}},{"start":{"line":113,"column":8},"end":{"line":113,"column":8}}]},"2":{"line":140,"type":"if","locations":[{"start":{"line":140,"column":8},"end":{"line":140,"column":8}},{"start":{"line":140,"column":8},"end":{"line":140,"column":8}}]},"3":{"line":141,"type":"if","locations":[{"start":{"line":141,"column":8},"end":{"line":141,"column":8}},{"start":{"line":141,"column":8},"end":{"line":141,"column":8}}]},"4":{"line":142,"type":"if","locations":[{"start":{"line":142,"column":8},"end":{"line":142,"column":8}},{"start":{"line":142,"column":8},"end":{"line":142,"column":8}}]},"5":{"line":143,"type":"if","locations":[{"start":{"line":143,"column":8},"end":{"line":143,"column":8}},{"start":{"line":143,"column":8},"end":{"line":143,"column":8}}]},"6":{"line":144,"type":"if","locations":[{"start":{"line":144,"column":8},"end":{"line":144,"column":8}},{"start":{"line":144,"column":8},"end":{"line":144,"column":8}}]},"7":{"line":148,"type":"if","locations":[{"start":{"line":148,"column":8},"end":{"line":148,"column":8}},{"start":{"line":148,"column":8},"end":{"line":148,"column":8}}]},"8":{"line":166,"type":"if","locations":[{"start":{"line":166,"column":8},"end":{"line":166,"column":8}},{"start":{"line":166,"column":8},"end":{"line":166,"column":8}}]},"9":{"line":197,"type":"if","locations":[{"start":{"line":197,"column":8},"end":{"line":197,"column":8}},{"start":{"line":197,"column":8},"end":{"line":197,"column":8}}]},"10":{"line":198,"type":"if","locations":[{"start":{"line":198,"column":8},"end":{"line":198,"column":8}},{"start":{"line":198,"column":8},"end":{"line":198,"column":8}}]},"11":{"line":199,"type":"if","locations":[{"start":{"line":199,"column":8},"end":{"line":199,"column":8}},{"start":{"line":199,"column":8},"end":{"line":199,"column":8}}]},"12":{"line":200,"type":"if","locations":[{"start":{"line":200,"column":8},"end":{"line":200,"column":8}},{"start":{"line":200,"column":8},"end":{"line":200,"column":8}}]},"13":{"line":214,"type":"if","locations":[{"start":{"line":214,"column":8},"end":{"line":214,"column":8}},{"start":{"line":214,"column":8},"end":{"line":214,"column":8}}]},"14":{"line":215,"type":"if","locations":[{"start":{"line":215,"column":8},"end":{"line":215,"column":8}},{"start":{"line":215,"column":8},"end":{"line":215,"column":8}}]},"15":{"line":231,"type":"if","locations":[{"start":{"line":231,"column":8},"end":{"line":231,"column":8}},{"start":{"line":231,"column":8},"end":{"line":231,"column":8}}]},"16":{"line":232,"type":"if","locations":[{"start":{"line":232,"column":8},"end":{"line":232,"column":8}},{"start":{"line":232,"column":8},"end":{"line":232,"column":8}}]},"17":{"line":233,"type":"if","locations":[{"start":{"line":233,"column":8},"end":{"line":233,"column":8}},{"start":{"line":233,"column":8},"end":{"line":233,"column":8}}]},"18":{"line":234,"type":"if","locations":[{"start":{"line":234,"column":8},"end":{"line":234,"column":8}},{"start":{"line":234,"column":8},"end":{"line":234,"column":8}}]},"19":{"line":237,"type":"if","locations":[{"start":{"line":237,"column":8},"end":{"line":237,"column":8}},{"start":{"line":237,"column":8},"end":{"line":237,"column":8}}]},"20":{"line":269,"type":"if","locations":[{"start":{"line":269,"column":8},"end":{"line":269,"column":8}},{"start":{"line":269,"column":8},"end":{"line":269,"column":8}}]},"21":{"line":270,"type":"if","locations":[{"start":{"line":270,"column":8},"end":{"line":270,"column":8}},{"start":{"line":270,"column":8},"end":{"line":270,"column":8}}]},"22":{"line":271,"type":"if","locations":[{"start":{"line":271,"column":8},"end":{"line":271,"column":8}},{"start":{"line":271,"column":8},"end":{"line":271,"column":8}}]},"23":{"line":272,"type":"if","locations":[{"start":{"line":272,"column":8},"end":{"line":272,"column":8}},{"start":{"line":272,"column":8},"end":{"line":272,"column":8}}]},"24":{"line":290,"type":"if","locations":[{"start":{"line":290,"column":8},"end":{"line":290,"column":8}},{"start":{"line":290,"column":8},"end":{"line":290,"column":8}}]},"25":{"line":291,"type":"if","locations":[{"start":{"line":291,"column":8},"end":{"line":291,"column":8}},{"start":{"line":291,"column":8},"end":{"line":291,"column":8}}]},"26":{"line":307,"type":"if","locations":[{"start":{"line":307,"column":8},"end":{"line":307,"column":8}},{"start":{"line":307,"column":8},"end":{"line":307,"column":8}}]},"27":{"line":308,"type":"if","locations":[{"start":{"line":308,"column":8},"end":{"line":308,"column":8}},{"start":{"line":308,"column":8},"end":{"line":308,"column":8}}]},"28":{"line":309,"type":"if","locations":[{"start":{"line":309,"column":8},"end":{"line":309,"column":8}},{"start":{"line":309,"column":8},"end":{"line":309,"column":8}}]},"29":{"line":310,"type":"if","locations":[{"start":{"line":310,"column":8},"end":{"line":310,"column":8}},{"start":{"line":310,"column":8},"end":{"line":310,"column":8}}]},"30":{"line":313,"type":"if","locations":[{"start":{"line":313,"column":8},"end":{"line":313,"column":8}},{"start":{"line":313,"column":8},"end":{"line":313,"column":8}}]},"31":{"line":351,"type":"if","locations":[{"start":{"line":351,"column":8},"end":{"line":351,"column":8}},{"start":{"line":351,"column":8},"end":{"line":351,"column":8}}]},"32":{"line":352,"type":"if","locations":[{"start":{"line":352,"column":8},"end":{"line":352,"column":8}},{"start":{"line":352,"column":8},"end":{"line":352,"column":8}}]},"33":{"line":353,"type":"if","locations":[{"start":{"line":353,"column":8},"end":{"line":353,"column":8}},{"start":{"line":353,"column":8},"end":{"line":353,"column":8}}]},"34":{"line":354,"type":"if","locations":[{"start":{"line":354,"column":8},"end":{"line":354,"column":8}},{"start":{"line":354,"column":8},"end":{"line":354,"column":8}}]},"35":{"line":355,"type":"if","locations":[{"start":{"line":355,"column":8},"end":{"line":355,"column":8}},{"start":{"line":355,"column":8},"end":{"line":355,"column":8}}]},"36":{"line":363,"type":"if","locations":[{"start":{"line":363,"column":12},"end":{"line":363,"column":12}},{"start":{"line":363,"column":12},"end":{"line":363,"column":12}}]},"37":{"line":364,"type":"if","locations":[{"start":{"line":364,"column":12},"end":{"line":364,"column":12}},{"start":{"line":364,"column":12},"end":{"line":364,"column":12}}]},"38":{"line":364,"type":"if","locations":[{"start":{"line":364,"column":37},"end":{"line":364,"column":37}},{"start":{"line":364,"column":37},"end":{"line":364,"column":37}}]},"39":{"line":371,"type":"if","locations":[{"start":{"line":371,"column":8},"end":{"line":371,"column":8}},{"start":{"line":371,"column":8},"end":{"line":371,"column":8}}]},"40":{"line":376,"type":"if","locations":[{"start":{"line":376,"column":8},"end":{"line":376,"column":8}},{"start":{"line":376,"column":8},"end":{"line":376,"column":8}}]}}}}
=======
{"contracts/interfaces/callback/ITimeswapBorrowCallback.sol":{"l":{},"path":"/Users/dsukhani/Desktop/code/Timeswap-V1-Core/contracts/interfaces/callback/ITimeswapBorrowCallback.sol","s":{},"b":{},"f":{},"fnMap":{},"statementMap":{},"branchMap":{}},"contracts/interfaces/callback/ITimeswapLendCallback.sol":{"l":{},"path":"/Users/dsukhani/Desktop/code/Timeswap-V1-Core/contracts/interfaces/callback/ITimeswapLendCallback.sol","s":{},"b":{},"f":{},"fnMap":{},"statementMap":{},"branchMap":{}},"contracts/interfaces/callback/ITimeswapMintCallback.sol":{"l":{},"path":"/Users/dsukhani/Desktop/code/Timeswap-V1-Core/contracts/interfaces/callback/ITimeswapMintCallback.sol","s":{},"b":{},"f":{},"fnMap":{},"statementMap":{},"branchMap":{}},"contracts/interfaces/callback/ITimeswapPayCallback.sol":{"l":{},"path":"/Users/dsukhani/Desktop/code/Timeswap-V1-Core/contracts/interfaces/callback/ITimeswapPayCallback.sol","s":{},"b":{},"f":{},"fnMap":{},"statementMap":{},"branchMap":{}},"contracts/interfaces/IFactory.sol":{"l":{},"path":"/Users/dsukhani/Desktop/code/Timeswap-V1-Core/contracts/interfaces/IFactory.sol","s":{},"b":{},"f":{},"fnMap":{},"statementMap":{},"branchMap":{}},"contracts/interfaces/IPair.sol":{"l":{},"path":"/Users/dsukhani/Desktop/code/Timeswap-V1-Core/contracts/interfaces/IPair.sol","s":{},"b":{},"f":{},"fnMap":{},"statementMap":{},"branchMap":{}},"contracts/libraries/Array.sol":{"l":{"8":14,"10":14},"path":"/Users/dsukhani/Desktop/code/Timeswap-V1-Core/contracts/libraries/Array.sol","s":{"1":14,"2":14},"b":{},"f":{"1":14},"fnMap":{"1":{"name":"insert","line":7,"loc":{"start":{"line":7,"column":4},"end":{"line":12,"column":4}}}},"statementMap":{"1":{"start":{"line":8,"column":8},"end":{"line":8,"column":23}},"2":{"start":{"line":10,"column":8},"end":{"line":10,"column":24}}},"branchMap":{}},"contracts/libraries/BlockNumber.sol":{"l":{"10":16},"path":"/Users/dsukhani/Desktop/code/Timeswap-V1-Core/contracts/libraries/BlockNumber.sol","s":{"1":16},"b":{},"f":{"1":16},"fnMap":{"1":{"name":"get","line":9,"loc":{"start":{"line":9,"column":4},"end":{"line":11,"column":4}}}},"statementMap":{"1":{"start":{"line":10,"column":8},"end":{"line":10,"column":45}}},"branchMap":{}},"contracts/libraries/BorrowMath.sol":{"l":{"24":4,"25":4,"26":4,"27":4,"28":4,"30":4,"31":4,"32":4,"33":4,"34":4,"35":4,"36":4,"44":8,"45":8,"46":8,"54":4,"55":4,"56":4,"57":4,"58":4,"59":4,"68":4,"69":4,"70":4,"71":4,"72":4,"73":4,"74":4,"75":4,"76":4,"77":4,"78":4},"path":"/Users/dsukhani/Desktop/code/Timeswap-V1-Core/contracts/libraries/BorrowMath.sol","s":{"1":4,"2":4,"3":4,"4":4,"5":4,"6":4,"7":4,"8":4,"9":4,"10":4,"11":4,"12":4,"13":8,"14":8,"15":8,"16":4,"17":4,"18":4,"19":4,"20":4,"21":4,"22":4,"23":4,"24":4,"25":4,"26":4,"27":4,"28":4,"29":4,"30":4,"31":4,"32":4},"b":{"1":[4,0]},"f":{"1":4,"2":8,"3":4,"4":4},"fnMap":{"1":{"name":"check","line":17,"loc":{"start":{"line":17,"column":4},"end":{"line":37,"column":4}}},"2":{"name":"adjust","line":39,"loc":{"start":{"line":39,"column":4},"end":{"line":47,"column":4}}},"3":{"name":"getDebt","line":49,"loc":{"start":{"line":49,"column":4},"end":{"line":60,"column":4}}},"4":{"name":"getCollateral","line":62,"loc":{"start":{"line":62,"column":4},"end":{"line":79,"column":4}}}},"statementMap":{"1":{"start":{"line":24,"column":8},"end":{"line":24,"column":39}},"2":{"start":{"line":25,"column":8},"end":{"line":25,"column":46}},"3":{"start":{"line":26,"column":8},"end":{"line":26,"column":63}},"4":{"start":{"line":27,"column":8},"end":{"line":27,"column":63}},"5":{"start":{"line":28,"column":8},"end":{"line":28,"column":65}},"6":{"start":{"line":30,"column":8},"end":{"line":30,"column":35}},"7":{"start":{"line":31,"column":8},"end":{"line":31,"column":25}},"8":{"start":{"line":32,"column":8},"end":{"line":32,"column":21}},"9":{"start":{"line":33,"column":8},"end":{"line":33,"column":38}},"10":{"start":{"line":34,"column":8},"end":{"line":34,"column":29}},"11":{"start":{"line":35,"column":8},"end":{"line":35,"column":43}},"12":{"start":{"line":36,"column":8},"end":{"line":36,"column":47}},"13":{"start":{"line":44,"column":8},"end":{"line":44,"column":25}},"14":{"start":{"line":45,"column":8},"end":{"line":45,"column":22}},"15":{"start":{"line":46,"column":8},"end":{"line":46,"column":37}},"16":{"start":{"line":54,"column":8},"end":{"line":54,"column":34}},"17":{"start":{"line":55,"column":8},"end":{"line":55,"column":33}},"18":{"start":{"line":56,"column":8},"end":{"line":56,"column":27}},"19":{"start":{"line":57,"column":8},"end":{"line":57,"column":36}},"20":{"start":{"line":58,"column":8},"end":{"line":58,"column":27}},"21":{"start":{"line":59,"column":8},"end":{"line":59,"column":35}},"22":{"start":{"line":68,"column":8},"end":{"line":68,"column":40}},"23":{"start":{"line":69,"column":8},"end":{"line":69,"column":39}},"24":{"start":{"line":70,"column":8},"end":{"line":70,"column":31}},"25":{"start":{"line":71,"column":8},"end":{"line":71,"column":46}},"26":{"start":{"line":72,"column":8},"end":{"line":72,"column":37}},"27":{"start":{"line":73,"column":8},"end":{"line":73,"column":31}},"28":{"start":{"line":74,"column":8},"end":{"line":74,"column":38}},"29":{"start":{"line":75,"column":8},"end":{"line":75,"column":25}},"30":{"start":{"line":76,"column":8},"end":{"line":76,"column":88}},"31":{"start":{"line":77,"column":8},"end":{"line":77,"column":33}},"32":{"start":{"line":78,"column":8},"end":{"line":78,"column":47}}},"branchMap":{"1":{"line":36,"type":"if","locations":[{"start":{"line":36,"column":8},"end":{"line":36,"column":8}},{"start":{"line":36,"column":8},"end":{"line":36,"column":8}}]}}},"contracts/libraries/BurnMath.sol":{"l":{"16":2,"17":2,"18":2,"19":2,"20":2,"21":2,"28":2,"29":2,"30":2,"31":2,"32":2,"34":0,"35":0,"36":0,"37":0,"38":0,"39":0,"40":0,"41":0},"path":"/Users/dsukhani/Desktop/code/Timeswap-V1-Core/contracts/libraries/BurnMath.sol","s":{"1":2,"2":2,"3":0,"4":2,"5":2,"6":2,"7":2,"8":2,"9":2,"10":2,"11":2,"12":2,"13":0,"14":0,"15":0,"16":0,"17":0,"18":0,"19":0,"20":0,"21":0},"b":{"1":[0,2],"2":[2,0],"3":[0,0]},"f":{"1":2,"2":2},"fnMap":{"1":{"name":"getAsset","line":12,"loc":{"start":{"line":12,"column":4},"end":{"line":22,"column":4}}},"2":{"name":"getCollateral","line":24,"loc":{"start":{"line":24,"column":4},"end":{"line":42,"column":4}}}},"statementMap":{"1":{"start":{"line":16,"column":8},"end":{"line":16,"column":51}},"2":{"start":{"line":17,"column":8},"end":{"line":17,"column":67}},"3":{"start":{"line":17,"column":52},"end":{"line":17,"column":67}},"4":{"start":{"line":18,"column":8},"end":{"line":18,"column":40}},"5":{"start":{"line":19,"column":8},"end":{"line":19,"column":42}},"6":{"start":{"line":20,"column":8},"end":{"line":20,"column":70}},"7":{"start":{"line":21,"column":8},"end":{"line":21,"column":39}},"8":{"start":{"line":28,"column":8},"end":{"line":28,"column":51}},"9":{"start":{"line":29,"column":8},"end":{"line":29,"column":58}},"10":{"start":{"line":30,"column":8},"end":{"line":30,"column":1010}},"11":{"start":{"line":31,"column":12},"end":{"line":31,"column":84}},"12":{"start":{"line":32,"column":12},"end":{"line":32,"column":61}},"13":{"start":{"line":34,"column":8},"end":{"line":34,"column":48}},"14":{"start":{"line":35,"column":8},"end":{"line":35,"column":30}},"15":{"start":{"line":36,"column":8},"end":{"line":36,"column":45}},"16":{"start":{"line":37,"column":8},"end":{"line":37,"column":104}},"17":{"start":{"line":37,"column":84},"end":{"line":37,"column":104}},"18":{"start":{"line":38,"column":8},"end":{"line":38,"column":47}},"19":{"start":{"line":39,"column":8},"end":{"line":39,"column":32}},"20":{"start":{"line":40,"column":8},"end":{"line":40,"column":105}},"21":{"start":{"line":41,"column":8},"end":{"line":41,"column":49}}},"branchMap":{"1":{"line":17,"type":"if","locations":[{"start":{"line":17,"column":8},"end":{"line":17,"column":8}},{"start":{"line":17,"column":8},"end":{"line":17,"column":8}}]},"2":{"line":30,"type":"if","locations":[{"start":{"line":30,"column":8},"end":{"line":30,"column":8}},{"start":{"line":30,"column":8},"end":{"line":30,"column":8}}]},"3":{"line":37,"type":"if","locations":[{"start":{"line":37,"column":8},"end":{"line":37,"column":8}},{"start":{"line":37,"column":8},"end":{"line":37,"column":8}}]}}},"contracts/libraries/Callback.sol":{"l":{"24":10,"25":10,"26":10,"27":10,"28":10,"29":10,"30":10,"38":3,"39":3,"40":3,"41":3,"49":4,"50":4,"51":4,"52":4,"60":1,"61":1,"62":1,"63":1},"path":"/Users/dsukhani/Desktop/code/Timeswap-V1-Core/contracts/libraries/Callback.sol","s":{"1":10,"2":10,"3":10,"4":10,"5":10,"6":10,"7":10,"8":3,"9":3,"10":3,"11":3,"12":4,"13":4,"14":4,"15":4,"16":1,"17":1,"18":1,"19":1},"b":{"1":[10,0],"2":[10,0],"3":[3,0],"4":[4,0],"5":[1,0]},"f":{"1":10,"2":3,"3":4,"4":1},"fnMap":{"1":{"name":"mint","line":17,"loc":{"start":{"line":17,"column":4},"end":{"line":31,"column":4}}},"2":{"name":"lend","line":33,"loc":{"start":{"line":33,"column":4},"end":{"line":42,"column":4}}},"3":{"name":"borrow","line":44,"loc":{"start":{"line":44,"column":4},"end":{"line":53,"column":4}}},"4":{"name":"pay","line":55,"loc":{"start":{"line":55,"column":4},"end":{"line":64,"column":4}}}},"statementMap":{"1":{"start":{"line":24,"column":8},"end":{"line":24,"column":50}},"2":{"start":{"line":25,"column":8},"end":{"line":25,"column":60}},"3":{"start":{"line":26,"column":8},"end":{"line":26,"column":90}},"4":{"start":{"line":27,"column":8},"end":{"line":27,"column":51}},"5":{"start":{"line":28,"column":8},"end":{"line":28,"column":61}},"6":{"start":{"line":29,"column":8},"end":{"line":29,"column":61}},"7":{"start":{"line":30,"column":8},"end":{"line":30,"column":76}},"8":{"start":{"line":38,"column":8},"end":{"line":38,"column":50}},"9":{"start":{"line":39,"column":8},"end":{"line":39,"column":76}},"10":{"start":{"line":40,"column":8},"end":{"line":40,"column":51}},"11":{"start":{"line":41,"column":8},"end":{"line":41,"column":61}},"12":{"start":{"line":49,"column":8},"end":{"line":49,"column":60}},"13":{"start":{"line":50,"column":8},"end":{"line":50,"column":85}},"14":{"start":{"line":51,"column":8},"end":{"line":51,"column":61}},"15":{"start":{"line":52,"column":8},"end":{"line":52,"column":76}},"16":{"start":{"line":60,"column":8},"end":{"line":60,"column":50}},"17":{"start":{"line":61,"column":8},"end":{"line":61,"column":74}},"18":{"start":{"line":62,"column":8},"end":{"line":62,"column":51}},"19":{"start":{"line":63,"column":8},"end":{"line":63,"column":61}}},"branchMap":{"1":{"line":29,"type":"if","locations":[{"start":{"line":29,"column":8},"end":{"line":29,"column":8}},{"start":{"line":29,"column":8},"end":{"line":29,"column":8}}]},"2":{"line":30,"type":"if","locations":[{"start":{"line":30,"column":8},"end":{"line":30,"column":8}},{"start":{"line":30,"column":8},"end":{"line":30,"column":8}}]},"3":{"line":41,"type":"if","locations":[{"start":{"line":41,"column":8},"end":{"line":41,"column":8}},{"start":{"line":41,"column":8},"end":{"line":41,"column":8}}]},"4":{"line":52,"type":"if","locations":[{"start":{"line":52,"column":8},"end":{"line":52,"column":8}},{"start":{"line":52,"column":8},"end":{"line":52,"column":8}}]},"5":{"line":63,"type":"if","locations":[{"start":{"line":63,"column":8},"end":{"line":63,"column":8}},{"start":{"line":63,"column":8},"end":{"line":63,"column":8}}]}}},"contracts/libraries/ConstantProduct.sol":{"l":{"16":7,"17":7,"19":7,"20":7},"path":"/Users/dsukhani/Desktop/code/Timeswap-V1-Core/contracts/libraries/ConstantProduct.sol","s":{"1":7,"2":7,"3":7,"4":7,"5":7},"b":{"1":[7,0],"2":[7,0],"3":[7,0]},"f":{"1":7},"fnMap":{"1":{"name":"checkConstantProduct","line":10,"loc":{"start":{"line":10,"column":4},"end":{"line":21,"column":4}}}},"statementMap":{"1":{"start":{"line":16,"column":8},"end":{"line":16,"column":90}},"2":{"start":{"line":17,"column":8},"end":{"line":17,"column":93}},"3":{"start":{"line":19,"column":8},"end":{"line":19,"column":45}},"4":{"start":{"line":20,"column":8},"end":{"line":20,"column":67}},"5":{"start":{"line":20,"column":29},"end":{"line":20,"column":66}}},"branchMap":{"1":{"line":19,"type":"if","locations":[{"start":{"line":19,"column":8},"end":{"line":19,"column":8}},{"start":{"line":19,"column":8},"end":{"line":19,"column":8}}]},"2":{"line":20,"type":"if","locations":[{"start":{"line":20,"column":8},"end":{"line":20,"column":8}},{"start":{"line":20,"column":8},"end":{"line":20,"column":8}}]},"3":{"line":20,"type":"if","locations":[{"start":{"line":20,"column":29},"end":{"line":20,"column":29}},{"start":{"line":20,"column":29},"end":{"line":20,"column":29}}]}}},"contracts/libraries/FullMath.sol":{"l":{"11":48,"29":34,"32":34,"33":34,"34":34,"37":34,"42":0,"50":0,"51":0,"55":0,"63":0,"64":0,"68":0,"73":0,"79":0,"82":0,"89":0,"90":0,"112":0,"125":14,"126":14},"path":"/Users/dsukhani/Desktop/code/Timeswap-V1-Core/contracts/libraries/FullMath.sol","s":{"1":34,"2":34,"3":34,"4":34,"5":0,"6":0,"7":0,"8":0,"9":0,"10":0,"11":14,"12":14},"b":{"1":[34,0],"2":[34,0],"3":[0,0],"4":[14,0]},"f":{"1":48,"2":34,"3":14},"fnMap":{"1":{"name":"mul512","line":5,"loc":{"start":{"line":5,"column":4},"end":{"line":16,"column":4}}},"2":{"name":"mulDiv","line":24,"loc":{"start":{"line":24,"column":4},"end":{"line":113,"column":4}}},"3":{"name":"mulDivUp","line":120,"loc":{"start":{"line":120,"column":4},"end":{"line":127,"column":4}}}},"statementMap":{"1":{"start":{"line":29,"column":8},"end":{"line":29,"column":53}},"2":{"start":{"line":32,"column":8},"end":{"line":32,"column":1273}},"3":{"start":{"line":33,"column":12},"end":{"line":33,"column":35}},"4":{"start":{"line":37,"column":12},"end":{"line":37,"column":25}},"5":{"start":{"line":42,"column":8},"end":{"line":42,"column":35}},"6":{"start":{"line":50,"column":8},"end":{"line":50,"column":25}},"7":{"start":{"line":63,"column":8},"end":{"line":63,"column":20}},"8":{"start":{"line":82,"column":8},"end":{"line":82,"column":28}},"9":{"start":{"line":89,"column":8},"end":{"line":89,"column":19}},"10":{"start":{"line":112,"column":8},"end":{"line":112,"column":21}},"11":{"start":{"line":125,"column":8},"end":{"line":125,"column":41}},"12":{"start":{"line":126,"column":8},"end":{"line":126,"column":51}}},"branchMap":{"1":{"line":32,"type":"if","locations":[{"start":{"line":32,"column":8},"end":{"line":32,"column":8}},{"start":{"line":32,"column":8},"end":{"line":32,"column":8}}]},"2":{"line":33,"type":"if","locations":[{"start":{"line":33,"column":12},"end":{"line":33,"column":12}},{"start":{"line":33,"column":12},"end":{"line":33,"column":12}}]},"3":{"line":42,"type":"if","locations":[{"start":{"line":42,"column":8},"end":{"line":42,"column":8}},{"start":{"line":42,"column":8},"end":{"line":42,"column":8}}]},"4":{"line":126,"type":"if","locations":[{"start":{"line":126,"column":8},"end":{"line":126,"column":8}},{"start":{"line":126,"column":8},"end":{"line":126,"column":8}}]}}},"contracts/libraries/LendMath.sol":{"l":{"21":3,"22":3,"23":3,"24":3,"25":3,"27":3,"28":3,"29":3,"30":3,"31":3,"32":3,"33":3,"41":6,"42":6,"43":6,"51":3,"52":3,"53":3,"54":3,"55":3,"56":3,"65":3,"66":3,"67":3,"68":3,"69":3,"70":3,"71":3,"72":3,"73":3,"74":3,"75":3},"path":"/Users/dsukhani/Desktop/code/Timeswap-V1-Core/contracts/libraries/LendMath.sol","s":{"1":3,"2":3,"3":3,"4":3,"5":3,"6":3,"7":3,"8":3,"9":3,"10":3,"11":3,"12":3,"13":6,"14":6,"15":6,"16":3,"17":3,"18":3,"19":3,"20":3,"21":3,"22":3,"23":3,"24":3,"25":3,"26":3,"27":3,"28":3,"29":3,"30":3,"31":3,"32":3},"b":{"1":[3,0]},"f":{"1":3,"2":6,"3":3,"4":3},"fnMap":{"1":{"name":"check","line":14,"loc":{"start":{"line":14,"column":4},"end":{"line":34,"column":4}}},"2":{"name":"adjust","line":36,"loc":{"start":{"line":36,"column":4},"end":{"line":44,"column":4}}},"3":{"name":"getBond","line":46,"loc":{"start":{"line":46,"column":4},"end":{"line":57,"column":4}}},"4":{"name":"getInsurance","line":59,"loc":{"start":{"line":59,"column":4},"end":{"line":76,"column":4}}}},"statementMap":{"1":{"start":{"line":21,"column":8},"end":{"line":21,"column":39}},"2":{"start":{"line":22,"column":8},"end":{"line":22,"column":46}},"3":{"start":{"line":23,"column":8},"end":{"line":23,"column":63}},"4":{"start":{"line":24,"column":8},"end":{"line":24,"column":63}},"5":{"start":{"line":25,"column":8},"end":{"line":25,"column":65}},"6":{"start":{"line":27,"column":8},"end":{"line":27,"column":35}},"7":{"start":{"line":28,"column":8},"end":{"line":28,"column":25}},"8":{"start":{"line":29,"column":8},"end":{"line":29,"column":21}},"9":{"start":{"line":30,"column":8},"end":{"line":30,"column":38}},"10":{"start":{"line":31,"column":8},"end":{"line":31,"column":29}},"11":{"start":{"line":32,"column":8},"end":{"line":32,"column":29}},"12":{"start":{"line":33,"column":8},"end":{"line":33,"column":47}},"13":{"start":{"line":41,"column":8},"end":{"line":41,"column":25}},"14":{"start":{"line":42,"column":8},"end":{"line":42,"column":22}},"15":{"start":{"line":43,"column":8},"end":{"line":43,"column":37}},"16":{"start":{"line":51,"column":8},"end":{"line":51,"column":35}},"17":{"start":{"line":52,"column":8},"end":{"line":52,"column":34}},"18":{"start":{"line":53,"column":8},"end":{"line":53,"column":28}},"19":{"start":{"line":54,"column":8},"end":{"line":54,"column":22}},"20":{"start":{"line":55,"column":8},"end":{"line":55,"column":28}},"21":{"start":{"line":56,"column":8},"end":{"line":56,"column":37}},"22":{"start":{"line":65,"column":8},"end":{"line":65,"column":40}},"23":{"start":{"line":66,"column":8},"end":{"line":66,"column":39}},"24":{"start":{"line":67,"column":8},"end":{"line":67,"column":31}},"25":{"start":{"line":68,"column":8},"end":{"line":68,"column":46}},"26":{"start":{"line":69,"column":8},"end":{"line":69,"column":37}},"27":{"start":{"line":70,"column":8},"end":{"line":70,"column":31}},"28":{"start":{"line":71,"column":8},"end":{"line":71,"column":38}},"29":{"start":{"line":72,"column":8},"end":{"line":72,"column":25}},"30":{"start":{"line":73,"column":8},"end":{"line":73,"column":86}},"31":{"start":{"line":74,"column":8},"end":{"line":74,"column":33}},"32":{"start":{"line":75,"column":8},"end":{"line":75,"column":47}}},"branchMap":{"1":{"line":33,"type":"if","locations":[{"start":{"line":33,"column":8},"end":{"line":33,"column":8}},{"start":{"line":33,"column":8},"end":{"line":33,"column":8}}]}}},"contracts/libraries/Math.sol":{"l":{"6":4,"7":4,"11":14,"12":14},"path":"/Users/dsukhani/Desktop/code/Timeswap-V1-Core/contracts/libraries/Math.sol","s":{"1":4,"2":4,"3":14,"4":14},"b":{"1":[4,0],"2":[14,0]},"f":{"1":4,"2":14},"fnMap":{"1":{"name":"divUp","line":5,"loc":{"start":{"line":5,"column":4},"end":{"line":8,"column":4}}},"2":{"name":"shiftUp","line":10,"loc":{"start":{"line":10,"column":4},"end":{"line":13,"column":4}}}},"statementMap":{"1":{"start":{"line":6,"column":8},"end":{"line":6,"column":16}},"2":{"start":{"line":7,"column":8},"end":{"line":7,"column":26}},"3":{"start":{"line":11,"column":8},"end":{"line":11,"column":17}},"4":{"start":{"line":12,"column":8},"end":{"line":12,"column":28}}},"branchMap":{"1":{"line":7,"type":"if","locations":[{"start":{"line":7,"column":8},"end":{"line":7,"column":8}},{"start":{"line":7,"column":8},"end":{"line":7,"column":8}}]},"2":{"line":12,"type":"if","locations":[{"start":{"line":12,"column":8},"end":{"line":12,"column":8}},{"start":{"line":12,"column":8},"end":{"line":12,"column":8}}]}}},"contracts/libraries/MintMath.sol":{"l":{"17":9,"18":9,"27":1,"39":10,"40":10,"41":10,"42":10,"43":10,"51":1,"52":1,"54":0,"56":0,"65":10,"66":10,"67":10,"68":10,"69":10,"70":10,"79":10,"80":10,"81":10,"82":10,"83":10,"84":10},"path":"/Users/dsukhani/Desktop/code/Timeswap-V1-Core/contracts/libraries/MintMath.sol","s":{"1":9,"2":9,"3":1,"4":10,"5":10,"6":10,"7":10,"8":10,"9":1,"10":1,"11":0,"12":0,"13":0,"14":10,"15":10,"16":10,"17":10,"18":10,"19":10,"20":10,"21":10,"22":10,"23":10,"24":10,"25":10},"b":{"1":[1,0],"2":[0,0]},"f":{"1":9,"2":1,"3":10,"4":1,"5":10,"6":10},"fnMap":{"1":{"name":"getLiquidityTotal","line":14,"loc":{"start":{"line":14,"column":4},"end":{"line":19,"column":4}}},"2":{"name":"getLiquidityTotal","line":21,"loc":{"start":{"line":21,"column":4},"end":{"line":32,"column":4}}},"3":{"name":"getLiquidity","line":34,"loc":{"start":{"line":34,"column":4},"end":{"line":44,"column":4}}},"4":{"name":"min","line":46,"loc":{"start":{"line":46,"column":4},"end":{"line":58,"column":4}}},"5":{"name":"getDebt","line":60,"loc":{"start":{"line":60,"column":4},"end":{"line":71,"column":4}}},"6":{"name":"getCollateral","line":73,"loc":{"start":{"line":73,"column":4},"end":{"line":85,"column":4}}}},"statementMap":{"1":{"start":{"line":17,"column":8},"end":{"line":17,"column":33}},"2":{"start":{"line":18,"column":8},"end":{"line":18,"column":28}},"3":{"start":{"line":27,"column":8},"end":{"line":27,"column":737}},"4":{"start":{"line":39,"column":8},"end":{"line":39,"column":38}},"5":{"start":{"line":40,"column":8},"end":{"line":40,"column":37}},"6":{"start":{"line":41,"column":8},"end":{"line":41,"column":33}},"7":{"start":{"line":42,"column":8},"end":{"line":42,"column":35}},"8":{"start":{"line":43,"column":8},"end":{"line":43,"column":71}},"9":{"start":{"line":51,"column":8},"end":{"line":51,"column":1482}},"10":{"start":{"line":52,"column":12},"end":{"line":52,"column":16}},"11":{"start":{"line":53,"column":15},"end":{"line":53,"column":1540}},"12":{"start":{"line":54,"column":12},"end":{"line":54,"column":16}},"13":{"start":{"line":56,"column":12},"end":{"line":56,"column":16}},"14":{"start":{"line":65,"column":8},"end":{"line":65,"column":34}},"15":{"start":{"line":66,"column":8},"end":{"line":66,"column":33}},"16":{"start":{"line":67,"column":8},"end":{"line":67,"column":27}},"17":{"start":{"line":68,"column":8},"end":{"line":68,"column":36}},"18":{"start":{"line":69,"column":8},"end":{"line":69,"column":27}},"19":{"start":{"line":70,"column":8},"end":{"line":70,"column":35}},"20":{"start":{"line":79,"column":8},"end":{"line":79,"column":40}},"21":{"start":{"line":80,"column":8},"end":{"line":80,"column":39}},"22":{"start":{"line":81,"column":8},"end":{"line":81,"column":33}},"23":{"start":{"line":82,"column":8},"end":{"line":82,"column":48}},"24":{"start":{"line":83,"column":8},"end":{"line":83,"column":82}},"25":{"start":{"line":84,"column":8},"end":{"line":84,"column":47}}},"branchMap":{"1":{"line":51,"type":"if","locations":[{"start":{"line":51,"column":8},"end":{"line":51,"column":8}},{"start":{"line":51,"column":8},"end":{"line":51,"column":8}}]},"2":{"line":53,"type":"if","locations":[{"start":{"line":53,"column":15},"end":{"line":53,"column":15}},{"start":{"line":53,"column":15},"end":{"line":53,"column":15}}]}}},"contracts/libraries/PayMath.sol":{"l":{"12":1},"path":"/Users/dsukhani/Desktop/code/Timeswap-V1-Core/contracts/libraries/PayMath.sol","s":{"1":1},"b":{"1":[1,0]},"f":{"1":1},"fnMap":{"1":{"name":"checkProportional","line":7,"loc":{"start":{"line":7,"column":4},"end":{"line":13,"column":4}}}},"statementMap":{"1":{"start":{"line":12,"column":8},"end":{"line":12,"column":99}}},"branchMap":{"1":{"line":12,"type":"if","locations":[{"start":{"line":12,"column":8},"end":{"line":12,"column":8}},{"start":{"line":12,"column":8},"end":{"line":12,"column":8}}]}}},"contracts/libraries/SafeBalance.sol":{"l":{"13":56,"18":56},"path":"/Users/dsukhani/Desktop/code/Timeswap-V1-Core/contracts/libraries/SafeBalance.sol","s":{"1":56,"2":56},"b":{},"f":{"1":56},"fnMap":{"1":{"name":"safeBalance","line":10,"loc":{"start":{"line":10,"column":4},"end":{"line":19,"column":4}}}},"statementMap":{"1":{"start":{"line":13,"column":8},"end":{"line":13,"column":359}},"2":{"start":{"line":18,"column":8},"end":{"line":18,"column":42}}},"branchMap":{}},"contracts/libraries/SafeCast.sol":{"l":{"6":16,"10":28,"14":11,"18":0,"19":0},"path":"/Users/dsukhani/Desktop/code/Timeswap-V1-Core/contracts/libraries/SafeCast.sol","s":{"1":16,"2":28,"3":11,"4":0,"5":0,"6":0},"b":{"1":[28,0],"2":[11,0],"3":[0,0]},"f":{"1":16,"2":28,"3":11,"4":0},"fnMap":{"1":{"name":"modUint32","line":5,"loc":{"start":{"line":5,"column":4},"end":{"line":7,"column":4}}},"2":{"name":"toUint112","line":9,"loc":{"start":{"line":9,"column":4},"end":{"line":11,"column":4}}},"3":{"name":"toUint128","line":13,"loc":{"start":{"line":13,"column":4},"end":{"line":15,"column":4}}},"4":{"name":"truncateUint112","line":17,"loc":{"start":{"line":17,"column":4},"end":{"line":20,"column":4}}}},"statementMap":{"1":{"start":{"line":6,"column":8},"end":{"line":6,"column":34}},"2":{"start":{"line":10,"column":8},"end":{"line":10,"column":37}},"3":{"start":{"line":14,"column":8},"end":{"line":14,"column":37}},"4":{"start":{"line":18,"column":8},"end":{"line":18,"column":63}},"5":{"start":{"line":18,"column":35},"end":{"line":18,"column":63}},"6":{"start":{"line":19,"column":8},"end":{"line":19,"column":21}}},"branchMap":{"1":{"line":10,"type":"if","locations":[{"start":{"line":10,"column":8},"end":{"line":10,"column":8}},{"start":{"line":10,"column":8},"end":{"line":10,"column":8}}]},"2":{"line":14,"type":"if","locations":[{"start":{"line":14,"column":8},"end":{"line":14,"column":8}},{"start":{"line":14,"column":8},"end":{"line":14,"column":8}}]},"3":{"line":18,"type":"if","locations":[{"start":{"line":18,"column":8},"end":{"line":18,"column":8}},{"start":{"line":18,"column":8},"end":{"line":18,"column":8}}]}}},"contracts/libraries/SafeTransfer.sol":{"l":{"15":11},"path":"/Users/dsukhani/Desktop/code/Timeswap-V1-Core/contracts/libraries/SafeTransfer.sol","s":{"1":11},"b":{},"f":{"1":11},"fnMap":{"1":{"name":"safeTransfer","line":10,"loc":{"start":{"line":10,"column":4},"end":{"line":16,"column":4}}}},"statementMap":{"1":{"start":{"line":15,"column":8},"end":{"line":15,"column":46}}},"branchMap":{}},"contracts/libraries/WithdrawMath.sol":{"l":{"16":1,"17":1,"18":1,"19":1,"20":1,"21":1,"28":1,"29":1,"30":1,"31":1,"32":1,"33":1,"34":1,"35":0,"36":0},"path":"/Users/dsukhani/Desktop/code/Timeswap-V1-Core/contracts/libraries/WithdrawMath.sol","s":{"1":1,"2":1,"3":0,"4":1,"5":1,"6":1,"7":1,"8":1,"9":1,"10":0,"11":1,"12":1,"13":1,"14":1,"15":1,"16":0,"17":0},"b":{"1":[0,1],"2":[0,1],"3":[1,0]},"f":{"1":1,"2":1},"fnMap":{"1":{"name":"getAsset","line":12,"loc":{"start":{"line":12,"column":4},"end":{"line":22,"column":4}}},"2":{"name":"getCollateral","line":24,"loc":{"start":{"line":24,"column":4},"end":{"line":37,"column":4}}}},"statementMap":{"1":{"start":{"line":16,"column":8},"end":{"line":16,"column":51}},"2":{"start":{"line":17,"column":8},"end":{"line":17,"column":76}},"3":{"start":{"line":17,"column":52},"end":{"line":17,"column":76}},"4":{"start":{"line":18,"column":8},"end":{"line":18,"column":34}},"5":{"start":{"line":19,"column":8},"end":{"line":19,"column":32}},"6":{"start":{"line":20,"column":8},"end":{"line":20,"column":42}},"7":{"start":{"line":21,"column":8},"end":{"line":21,"column":39}},"8":{"start":{"line":28,"column":8},"end":{"line":28,"column":51}},"9":{"start":{"line":29,"column":8},"end":{"line":29,"column":72}},"10":{"start":{"line":29,"column":52},"end":{"line":29,"column":72}},"11":{"start":{"line":30,"column":8},"end":{"line":30,"column":55}},"12":{"start":{"line":31,"column":8},"end":{"line":31,"column":37}},"13":{"start":{"line":32,"column":8},"end":{"line":32,"column":52}},"14":{"start":{"line":33,"column":8},"end":{"line":33,"column":1178}},"15":{"start":{"line":34,"column":12},"end":{"line":34,"column":46}},"16":{"start":{"line":35,"column":8},"end":{"line":35,"column":112}},"17":{"start":{"line":36,"column":8},"end":{"line":36,"column":49}}},"branchMap":{"1":{"line":17,"type":"if","locations":[{"start":{"line":17,"column":8},"end":{"line":17,"column":8}},{"start":{"line":17,"column":8},"end":{"line":17,"column":8}}]},"2":{"line":29,"type":"if","locations":[{"start":{"line":29,"column":8},"end":{"line":29,"column":8}},{"start":{"line":29,"column":8},"end":{"line":29,"column":8}}]},"3":{"line":33,"type":"if","locations":[{"start":{"line":33,"column":8},"end":{"line":33,"column":8}},{"start":{"line":33,"column":8},"end":{"line":33,"column":8}}]}}},"contracts/test/TestToken.sol":{"l":{"12":72},"path":"/Users/dsukhani/Desktop/code/Timeswap-V1-Core/contracts/test/TestToken.sol","s":{"1":72},"b":{},"f":{"1":72},"fnMap":{"1":{"name":"constructor","line":11,"loc":{"start":{"line":7,"column":4},"end":{"line":13,"column":4}}}},"statementMap":{"1":{"start":{"line":12,"column":8},"end":{"line":12,"column":32}}},"branchMap":{}},"contracts/test/TimeswapPairCallee.sol":{"l":{"18":24,"19":24,"35":9,"39":11,"58":11,"70":3,"82":4,"92":2,"101":10,"105":10,"107":10,"108":10,"109":10,"113":3,"114":3,"116":3,"117":3,"121":4,"122":4,"124":4,"125":4,"134":1,"135":1,"136":1},"path":"/Users/dsukhani/Desktop/code/Timeswap-V1-Core/contracts/test/TimeswapPairCallee.sol","s":{"1":24,"2":24,"3":9,"4":11,"5":11,"6":3,"7":4,"8":2,"9":10,"10":10,"11":10,"12":10,"13":10,"14":3,"15":3,"16":3,"17":3,"18":4,"19":4,"20":4,"21":4,"22":1,"23":1,"24":1},"b":{"1":[10,0],"2":[3,0],"3":[4,0]},"f":{"1":24,"2":9,"3":11,"4":11,"5":3,"6":4,"7":2,"8":10,"9":3,"10":4,"11":1},"fnMap":{"1":{"name":"constructor","line":17,"loc":{"start":{"line":17,"column":4},"end":{"line":20,"column":4}}},"2":{"name":"getData","line":34,"loc":{"start":{"line":34,"column":4},"end":{"line":36,"column":4}}},"3":{"name":"getDataMint","line":38,"loc":{"start":{"line":38,"column":4},"end":{"line":40,"column":4}}},"4":{"name":"mint","line":45,"loc":{"start":{"line":45,"column":8},"end":{"line":59,"column":8}}},"5":{"name":"lend","line":62,"loc":{"start":{"line":62,"column":4},"end":{"line":71,"column":4}}},"6":{"name":"borrow","line":74,"loc":{"start":{"line":74,"column":4},"end":{"line":83,"column":4}}},"7":{"name":"pay","line":84,"loc":{"start":{"line":84,"column":4},"end":{"line":93,"column":4}}},"8":{"name":"timeswapMintCallback","line":96,"loc":{"start":{"line":96,"column":4},"end":{"line":110,"column":4}}},"9":{"name":"timeswapLendCallback","line":112,"loc":{"start":{"line":112,"column":4},"end":{"line":118,"column":4}}},"10":{"name":"timeswapBorrowCallback","line":120,"loc":{"start":{"line":120,"column":4},"end":{"line":126,"column":4}}},"11":{"name":"timeswapPayCallback","line":130,"loc":{"start":{"line":130,"column":4},"end":{"line":138,"column":4}}}},"statementMap":{"1":{"start":{"line":18,"column":8},"end":{"line":18,"column":33}},"2":{"start":{"line":19,"column":8},"end":{"line":19,"column":46}},"3":{"start":{"line":35,"column":12},"end":{"line":35,"column":97}},"4":{"start":{"line":39,"column":8},"end":{"line":39,"column":103}},"5":{"start":{"line":58,"column":12},"end":{"line":58,"column":127}},"6":{"start":{"line":70,"column":8},"end":{"line":70,"column":117}},"7":{"start":{"line":82,"column":8},"end":{"line":82,"column":108}},"8":{"start":{"line":92,"column":8},"end":{"line":92,"column":98}},"9":{"start":{"line":101,"column":8},"end":{"line":101,"column":3137}},"10":{"start":{"line":105,"column":8},"end":{"line":105,"column":63}},"11":{"start":{"line":107,"column":8},"end":{"line":107,"column":61}},"12":{"start":{"line":108,"column":8},"end":{"line":108,"column":60}},"13":{"start":{"line":109,"column":8},"end":{"line":109,"column":75}},"14":{"start":{"line":113,"column":8},"end":{"line":113,"column":101}},"15":{"start":{"line":114,"column":8},"end":{"line":114,"column":63}},"16":{"start":{"line":116,"column":8},"end":{"line":116,"column":61}},"17":{"start":{"line":117,"column":8},"end":{"line":117,"column":55}},"18":{"start":{"line":121,"column":8},"end":{"line":121,"column":101}},"19":{"start":{"line":122,"column":8},"end":{"line":122,"column":63}},"20":{"start":{"line":124,"column":8},"end":{"line":124,"column":61}},"21":{"start":{"line":125,"column":8},"end":{"line":125,"column":65}},"22":{"start":{"line":134,"column":8},"end":{"line":134,"column":101}},"23":{"start":{"line":135,"column":8},"end":{"line":135,"column":63}},"24":{"start":{"line":136,"column":8},"end":{"line":136,"column":55}}},"branchMap":{"1":{"line":107,"type":"if","locations":[{"start":{"line":107,"column":8},"end":{"line":107,"column":8}},{"start":{"line":107,"column":8},"end":{"line":107,"column":8}}]},"2":{"line":116,"type":"if","locations":[{"start":{"line":116,"column":8},"end":{"line":116,"column":8}},{"start":{"line":116,"column":8},"end":{"line":116,"column":8}}]},"3":{"line":124,"type":"if","locations":[{"start":{"line":124,"column":8},"end":{"line":124,"column":8}},{"start":{"line":124,"column":8},"end":{"line":124,"column":8}}]}}},"contracts/TimeswapFactory.sol":{"l":{"38":58,"39":57,"40":57,"41":57,"48":15,"49":14,"50":12,"52":11,"54":11,"56":11,"61":5,"62":4,"63":3,"65":3,"70":3,"71":2,"73":2},"path":"/Users/dsukhani/Desktop/code/Timeswap-V1-Core/contracts/TimeswapFactory.sol","s":{"1":58,"2":57,"3":57,"4":57,"5":15,"6":14,"7":12,"8":11,"9":11,"10":11,"11":5,"12":4,"13":3,"14":3,"15":3,"16":2,"17":2},"b":{"1":[57,1],"2":[14,1],"3":[12,2],"4":[11,1],"5":[4,1],"6":[3,1],"7":[2,1]},"f":{"1":58,"2":15,"3":5,"4":3},"fnMap":{"1":{"name":"constructor","line":33,"loc":{"start":{"line":33,"column":4},"end":{"line":42,"column":4}}},"2":{"name":"createPair","line":47,"loc":{"start":{"line":47,"column":4},"end":{"line":57,"column":4}}},"3":{"name":"setOwner","line":60,"loc":{"start":{"line":60,"column":4},"end":{"line":66,"column":4}}},"4":{"name":"acceptOwner","line":69,"loc":{"start":{"line":69,"column":4},"end":{"line":74,"column":4}}}},"statementMap":{"1":{"start":{"line":38,"column":8},"end":{"line":38,"column":44}},"2":{"start":{"line":39,"column":8},"end":{"line":39,"column":21}},"3":{"start":{"line":40,"column":8},"end":{"line":40,"column":17}},"4":{"start":{"line":41,"column":8},"end":{"line":41,"column":33}},"5":{"start":{"line":48,"column":8},"end":{"line":48,"column":48}},"6":{"start":{"line":49,"column":8},"end":{"line":49,"column":87}},"7":{"start":{"line":50,"column":8},"end":{"line":50,"column":72}},"8":{"start":{"line":52,"column":8},"end":{"line":52,"column":115}},"9":{"start":{"line":54,"column":8},"end":{"line":54,"column":40}},"10":{"start":{"line":56,"column":8},"end":{"line":56,"column":48}},"11":{"start":{"line":61,"column":8},"end":{"line":61,"column":48}},"12":{"start":{"line":62,"column":8},"end":{"line":62,"column":51}},"13":{"start":{"line":63,"column":8},"end":{"line":63,"column":35}},"14":{"start":{"line":65,"column":8},"end":{"line":65,"column":36}},"15":{"start":{"line":70,"column":8},"end":{"line":70,"column":55}},"16":{"start":{"line":71,"column":8},"end":{"line":71,"column":25}},"17":{"start":{"line":73,"column":8},"end":{"line":73,"column":36}}},"branchMap":{"1":{"line":38,"type":"if","locations":[{"start":{"line":38,"column":8},"end":{"line":38,"column":8}},{"start":{"line":38,"column":8},"end":{"line":38,"column":8}}]},"2":{"line":48,"type":"if","locations":[{"start":{"line":48,"column":8},"end":{"line":48,"column":8}},{"start":{"line":48,"column":8},"end":{"line":48,"column":8}}]},"3":{"line":49,"type":"if","locations":[{"start":{"line":49,"column":8},"end":{"line":49,"column":8}},{"start":{"line":49,"column":8},"end":{"line":49,"column":8}}]},"4":{"line":50,"type":"if","locations":[{"start":{"line":50,"column":8},"end":{"line":50,"column":8}},{"start":{"line":50,"column":8},"end":{"line":50,"column":8}}]},"5":{"line":61,"type":"if","locations":[{"start":{"line":61,"column":8},"end":{"line":61,"column":8}},{"start":{"line":61,"column":8},"end":{"line":61,"column":8}}]},"6":{"line":62,"type":"if","locations":[{"start":{"line":62,"column":8},"end":{"line":62,"column":8}},{"start":{"line":62,"column":8},"end":{"line":62,"column":8}}]},"7":{"line":70,"type":"if","locations":[{"start":{"line":70,"column":8},"end":{"line":70,"column":8}},{"start":{"line":70,"column":8},"end":{"line":70,"column":8}}]}}},"contracts/TimeswapPair.sol":{"l":{"49":13,"50":13,"55":6,"60":6,"65":6,"70":6,"75":6,"80":6,"85":6,"102":11,"103":11,"104":11,"105":11,"106":11,"113":24,"114":24,"115":24,"116":21,"140":11,"141":11,"142":11,"143":11,"144":11,"146":10,"148":10,"149":9,"150":9,"152":9,"153":9,"155":1,"161":1,"163":1,"164":1,"166":10,"167":10,"169":10,"170":10,"171":10,"173":10,"175":10,"178":10,"179":10,"180":10,"182":10,"183":10,"184":10,"186":10,"187":10,"197":3,"198":3,"199":3,"200":3,"202":2,"204":2,"205":2,"207":2,"209":2,"211":2,"212":2,"214":2,"215":2,"217":2,"218":2,"231":3,"232":3,"233":3,"234":3,"236":3,"237":3,"239":3,"241":3,"242":3,"244":3,"246":3,"247":3,"249":3,"250":3,"252":3,"254":3,"255":3,"256":3,"258":3,"259":3,"269":1,"270":1,"271":1,"272":1,"274":1,"276":1,"277":1,"279":1,"280":1,"282":1,"284":1,"285":1,"287":1,"288":1,"290":1,"291":1,"293":1,"294":1,"307":4,"308":4,"309":4,"310":4,"312":4,"313":4,"315":4,"317":4,"318":4,"319":4,"321":4,"323":4,"325":4,"326":4,"327":4,"329":4,"330":4,"331":4,"333":4,"335":4,"336":4,"350":2,"351":2,"352":2,"353":2,"354":2,"356":2,"358":2,"360":2,"361":2,"362":2,"363":2,"364":1,"365":1,"366":1,"367":1,"368":1,"370":1,"372":1,"373":1,"375":1,"377":1,"378":1},"path":"/Users/dsukhani/Desktop/code/Timeswap-V1-Core/contracts/TimeswapPair.sol","s":{"1":13,"2":13,"3":6,"4":6,"5":6,"6":6,"7":6,"8":6,"9":6,"10":11,"11":11,"12":11,"13":11,"14":11,"15":24,"16":24,"17":21,"18":11,"19":11,"20":11,"21":11,"22":11,"23":10,"24":10,"25":9,"26":9,"27":9,"28":9,"29":1,"30":1,"31":1,"32":1,"33":10,"34":10,"35":10,"36":10,"37":10,"38":10,"39":10,"40":10,"41":10,"42":10,"43":10,"44":10,"45":10,"46":10,"47":10,"48":3,"49":3,"50":3,"51":3,"52":2,"53":2,"54":2,"55":2,"56":2,"57":2,"58":2,"59":2,"60":2,"61":2,"62":2,"63":2,"64":2,"65":3,"66":3,"67":3,"68":3,"69":3,"70":3,"71":3,"72":3,"73":3,"74":3,"75":3,"76":3,"77":3,"78":3,"79":3,"80":3,"81":3,"82":3,"83":3,"84":3,"85":1,"86":1,"87":1,"88":1,"89":1,"90":1,"91":1,"92":1,"93":1,"94":1,"95":1,"96":1,"97":1,"98":1,"99":1,"100":1,"101":1,"102":1,"103":1,"104":1,"105":4,"106":4,"107":4,"108":4,"109":4,"110":4,"111":4,"112":4,"113":4,"114":4,"115":4,"116":4,"117":4,"118":4,"119":4,"120":4,"121":4,"122":4,"123":4,"124":4,"125":4,"126":2,"127":2,"128":2,"129":2,"130":2,"131":2,"132":2,"133":2,"134":2,"135":2,"136":2,"137":1,"138":1,"139":1,"140":1,"141":1,"142":1,"143":1,"144":1,"145":1,"146":1,"147":1,"148":1,"149":1,"150":1},"b":{"1":[24,0],"2":[11,0],"3":[11,0],"4":[11,0],"5":[11,0],"6":[10,1],"7":[9,1],"8":[10,0],"9":[3,0],"10":[3,0],"11":[3,0],"12":[2,1],"13":[2,0],"14":[2,0],"15":[3,0],"16":[3,0],"17":[3,0],"18":[3,0],"19":[3,0],"20":[1,0],"21":[1,0],"22":[1,0],"23":[1,0],"24":[1,0],"25":[1,0],"26":[4,0],"27":[4,0],"28":[4,0],"29":[4,0],"30":[4,0],"31":[2,0],"32":[2,0],"33":[2,0],"34":[2,0],"35":[2,0],"36":[2,0],"37":[1,1],"38":[0,1],"39":[1,0],"40":[1,0]},"f":{"1":13,"2":6,"3":6,"4":6,"5":6,"6":6,"7":6,"8":6,"9":11,"10":24,"11":11,"12":3,"13":3,"14":1,"15":4,"16":2},"fnMap":{"1":{"name":"constantProduct","line":48,"loc":{"start":{"line":48,"column":4},"end":{"line":51,"column":4}}},"2":{"name":"totalReserves","line":54,"loc":{"start":{"line":54,"column":4},"end":{"line":56,"column":4}}},"3":{"name":"totalLiquidity","line":59,"loc":{"start":{"line":59,"column":4},"end":{"line":61,"column":4}}},"4":{"name":"liquidityOf","line":64,"loc":{"start":{"line":64,"column":4},"end":{"line":66,"column":4}}},"5":{"name":"totalClaims","line":69,"loc":{"start":{"line":69,"column":4},"end":{"line":71,"column":4}}},"6":{"name":"claimsOf","line":74,"loc":{"start":{"line":74,"column":4},"end":{"line":76,"column":4}}},"7":{"name":"totalDebtCreated","line":79,"loc":{"start":{"line":79,"column":4},"end":{"line":81,"column":4}}},"8":{"name":"duesOf","line":84,"loc":{"start":{"line":84,"column":4},"end":{"line":86,"column":4}}},"9":{"name":"constructor","line":96,"loc":{"start":{"line":96,"column":4},"end":{"line":107,"column":4}}},"10":{"name":"lock","line":112,"loc":{"start":{"line":112,"column":4},"end":{"line":117,"column":4}}},"11":{"name":"mint","line":133,"loc":{"start":{"line":122,"column":4},"end":{"line":188,"column":4}}},"12":{"name":"burn","line":196,"loc":{"start":{"line":191,"column":4},"end":{"line":219,"column":4}}},"13":{"name":"lend","line":230,"loc":{"start":{"line":222,"column":4},"end":{"line":260,"column":4}}},"14":{"name":"withdraw","line":268,"loc":{"start":{"line":263,"column":4},"end":{"line":295,"column":4}}},"15":{"name":"borrow","line":306,"loc":{"start":{"line":298,"column":4},"end":{"line":337,"column":4}}},"16":{"name":"pay","line":348,"loc":{"start":{"line":340,"column":4},"end":{"line":379,"column":4}}}},"statementMap":{"1":{"start":{"line":49,"column":8},"end":{"line":49,"column":50}},"2":{"start":{"line":50,"column":8},"end":{"line":50,"column":42}},"3":{"start":{"line":55,"column":8},"end":{"line":55,"column":45}},"4":{"start":{"line":60,"column":8},"end":{"line":60,"column":51}},"5":{"start":{"line":65,"column":8},"end":{"line":65,"column":49}},"6":{"start":{"line":70,"column":8},"end":{"line":70,"column":48}},"7":{"start":{"line":75,"column":8},"end":{"line":75,"column":44}},"8":{"start":{"line":80,"column":8},"end":{"line":80,"column":53}},"9":{"start":{"line":85,"column":8},"end":{"line":85,"column":42}},"10":{"start":{"line":102,"column":8},"end":{"line":102,"column":37}},"11":{"start":{"line":103,"column":8},"end":{"line":103,"column":21}},"12":{"start":{"line":104,"column":8},"end":{"line":104,"column":31}},"13":{"start":{"line":105,"column":8},"end":{"line":105,"column":17}},"14":{"start":{"line":106,"column":8},"end":{"line":106,"column":33}},"15":{"start":{"line":113,"column":8},"end":{"line":113,"column":41}},"16":{"start":{"line":114,"column":8},"end":{"line":114,"column":17}},"17":{"start":{"line":116,"column":8},"end":{"line":116,"column":17}},"18":{"start":{"line":140,"column":8},"end":{"line":140,"column":53}},"19":{"start":{"line":141,"column":8},"end":{"line":141,"column":72}},"20":{"start":{"line":142,"column":8},"end":{"line":142,"column":81}},"21":{"start":{"line":143,"column":8},"end":{"line":143,"column":40}},"22":{"start":{"line":144,"column":8},"end":{"line":144,"column":57}},"23":{"start":{"line":146,"column":8},"end":{"line":146,"column":43}},"24":{"start":{"line":148,"column":8},"end":{"line":148,"column":4849}},"25":{"start":{"line":149,"column":12},"end":{"line":149,"column":74}},"26":{"start":{"line":150,"column":12},"end":{"line":150,"column":86}},"27":{"start":{"line":152,"column":12},"end":{"line":152,"column":54}},"28":{"start":{"line":153,"column":12},"end":{"line":153,"column":77}},"29":{"start":{"line":155,"column":12},"end":{"line":155,"column":5224}},"30":{"start":{"line":161,"column":12},"end":{"line":161,"column":86}},"31":{"start":{"line":163,"column":12},"end":{"line":163,"column":54}},"32":{"start":{"line":164,"column":12},"end":{"line":164,"column":77}},"33":{"start":{"line":166,"column":8},"end":{"line":166,"column":43}},"34":{"start":{"line":167,"column":8},"end":{"line":167,"column":52}},"35":{"start":{"line":169,"column":8},"end":{"line":169,"column":69}},"36":{"start":{"line":170,"column":8},"end":{"line":170,"column":92}},"37":{"start":{"line":171,"column":8},"end":{"line":171,"column":44}},"38":{"start":{"line":173,"column":8},"end":{"line":173,"column":75}},"39":{"start":{"line":175,"column":8},"end":{"line":175,"column":43}},"40":{"start":{"line":178,"column":8},"end":{"line":178,"column":45}},"41":{"start":{"line":179,"column":8},"end":{"line":179,"column":58}},"42":{"start":{"line":180,"column":8},"end":{"line":180,"column":49}},"43":{"start":{"line":182,"column":8},"end":{"line":182,"column":32}},"44":{"start":{"line":183,"column":8},"end":{"line":183,"column":32}},"45":{"start":{"line":184,"column":8},"end":{"line":184,"column":32}},"46":{"start":{"line":186,"column":8},"end":{"line":186,"column":39}},"47":{"start":{"line":187,"column":8},"end":{"line":187,"column":96}},"48":{"start":{"line":197,"column":8},"end":{"line":197,"column":53}},"49":{"start":{"line":198,"column":8},"end":{"line":198,"column":75}},"50":{"start":{"line":199,"column":8},"end":{"line":199,"column":84}},"51":{"start":{"line":200,"column":8},"end":{"line":200,"column":42}},"52":{"start":{"line":202,"column":8},"end":{"line":202,"column":43}},"53":{"start":{"line":204,"column":8},"end":{"line":204,"column":67}},"54":{"start":{"line":205,"column":8},"end":{"line":205,"column":77}},"55":{"start":{"line":207,"column":8},"end":{"line":207,"column":47}},"56":{"start":{"line":209,"column":8},"end":{"line":209,"column":50}},"57":{"start":{"line":211,"column":8},"end":{"line":211,"column":51}},"58":{"start":{"line":212,"column":8},"end":{"line":212,"column":61}},"59":{"start":{"line":214,"column":8},"end":{"line":214,"column":77}},"60":{"start":{"line":214,"column":33},"end":{"line":214,"column":76}},"61":{"start":{"line":215,"column":8},"end":{"line":215,"column":97}},"62":{"start":{"line":215,"column":38},"end":{"line":215,"column":96}},"63":{"start":{"line":217,"column":8},"end":{"line":217,"column":39}},"64":{"start":{"line":218,"column":8},"end":{"line":218,"column":86}},"65":{"start":{"line":231,"column":8},"end":{"line":231,"column":53}},"66":{"start":{"line":232,"column":8},"end":{"line":232,"column":73}},"67":{"start":{"line":233,"column":8},"end":{"line":233,"column":82}},"68":{"start":{"line":234,"column":8},"end":{"line":234,"column":40}},"69":{"start":{"line":236,"column":8},"end":{"line":236,"column":43}},"70":{"start":{"line":237,"column":8},"end":{"line":237,"column":56}},"71":{"start":{"line":239,"column":8},"end":{"line":239,"column":71}},"72":{"start":{"line":241,"column":8},"end":{"line":241,"column":72}},"73":{"start":{"line":242,"column":8},"end":{"line":242,"column":94}},"74":{"start":{"line":244,"column":8},"end":{"line":244,"column":44}},"75":{"start":{"line":246,"column":8},"end":{"line":246,"column":52}},"76":{"start":{"line":247,"column":8},"end":{"line":247,"column":62}},"77":{"start":{"line":249,"column":8},"end":{"line":249,"column":49}},"78":{"start":{"line":250,"column":8},"end":{"line":250,"column":64}},"79":{"start":{"line":252,"column":8},"end":{"line":252,"column":45}},"80":{"start":{"line":254,"column":8},"end":{"line":254,"column":32}},"81":{"start":{"line":255,"column":8},"end":{"line":255,"column":32}},"82":{"start":{"line":256,"column":8},"end":{"line":256,"column":32}},"83":{"start":{"line":258,"column":8},"end":{"line":258,"column":39}},"84":{"start":{"line":259,"column":8},"end":{"line":259,"column":82}},"85":{"start":{"line":269,"column":8},"end":{"line":269,"column":53}},"86":{"start":{"line":270,"column":8},"end":{"line":270,"column":75}},"87":{"start":{"line":271,"column":8},"end":{"line":271,"column":84}},"88":{"start":{"line":272,"column":8},"end":{"line":272,"column":70}},"89":{"start":{"line":274,"column":8},"end":{"line":274,"column":43}},"90":{"start":{"line":276,"column":8},"end":{"line":276,"column":73}},"91":{"start":{"line":277,"column":8},"end":{"line":277,"column":88}},"92":{"start":{"line":279,"column":8},"end":{"line":279,"column":51}},"93":{"start":{"line":280,"column":8},"end":{"line":280,"column":61}},"94":{"start":{"line":282,"column":8},"end":{"line":282,"column":55}},"95":{"start":{"line":284,"column":8},"end":{"line":284,"column":35}},"96":{"start":{"line":285,"column":8},"end":{"line":285,"column":45}},"97":{"start":{"line":287,"column":8},"end":{"line":287,"column":51}},"98":{"start":{"line":288,"column":8},"end":{"line":288,"column":61}},"99":{"start":{"line":290,"column":8},"end":{"line":290,"column":77}},"100":{"start":{"line":290,"column":33},"end":{"line":290,"column":76}},"101":{"start":{"line":291,"column":8},"end":{"line":291,"column":97}},"102":{"start":{"line":291,"column":38},"end":{"line":291,"column":96}},"103":{"start":{"line":293,"column":8},"end":{"line":293,"column":39}},"104":{"start":{"line":294,"column":8},"end":{"line":294,"column":87}},"105":{"start":{"line":307,"column":8},"end":{"line":307,"column":53}},"106":{"start":{"line":308,"column":8},"end":{"line":308,"column":68}},"107":{"start":{"line":309,"column":8},"end":{"line":309,"column":77}},"108":{"start":{"line":310,"column":8},"end":{"line":310,"column":40}},"109":{"start":{"line":312,"column":8},"end":{"line":312,"column":43}},"110":{"start":{"line":313,"column":8},"end":{"line":313,"column":56}},"111":{"start":{"line":315,"column":8},"end":{"line":315,"column":73}},"112":{"start":{"line":317,"column":8},"end":{"line":317,"column":71}},"113":{"start":{"line":318,"column":8},"end":{"line":318,"column":95}},"114":{"start":{"line":319,"column":8},"end":{"line":319,"column":44}},"115":{"start":{"line":321,"column":8},"end":{"line":321,"column":59}},"116":{"start":{"line":323,"column":8},"end":{"line":323,"column":43}},"117":{"start":{"line":325,"column":8},"end":{"line":325,"column":45}},"118":{"start":{"line":326,"column":8},"end":{"line":326,"column":58}},"119":{"start":{"line":327,"column":8},"end":{"line":327,"column":49}},"120":{"start":{"line":329,"column":8},"end":{"line":329,"column":32}},"121":{"start":{"line":330,"column":8},"end":{"line":330,"column":32}},"122":{"start":{"line":331,"column":8},"end":{"line":331,"column":32}},"123":{"start":{"line":333,"column":8},"end":{"line":333,"column":45}},"124":{"start":{"line":335,"column":8},"end":{"line":335,"column":39}},"125":{"start":{"line":336,"column":8},"end":{"line":336,"column":80}},"126":{"start":{"line":350,"column":8},"end":{"line":350,"column":53}},"127":{"start":{"line":351,"column":8},"end":{"line":351,"column":56}},"128":{"start":{"line":352,"column":8},"end":{"line":352,"column":62}},"129":{"start":{"line":353,"column":8},"end":{"line":353,"column":40}},"130":{"start":{"line":354,"column":8},"end":{"line":354,"column":46}},"131":{"start":{"line":356,"column":8},"end":{"line":356,"column":43}},"132":{"start":{"line":358,"column":8},"end":{"line":358,"column":45}},"133":{"start":{"line":360,"column":8},"end":{"line":360,"column":12873}},"134":{"start":{"line":361,"column":12},"end":{"line":361,"column":42}},"135":{"start":{"line":362,"column":12},"end":{"line":362,"column":66}},"136":{"start":{"line":363,"column":12},"end":{"line":363,"column":81}},"137":{"start":{"line":363,"column":37},"end":{"line":363,"column":80}},"138":{"start":{"line":364,"column":12},"end":{"line":364,"column":73}},"139":{"start":{"line":365,"column":12},"end":{"line":365,"column":34}},"140":{"start":{"line":366,"column":12},"end":{"line":366,"column":46}},"141":{"start":{"line":367,"column":12},"end":{"line":367,"column":33}},"142":{"start":{"line":368,"column":12},"end":{"line":368,"column":45}},"143":{"start":{"line":370,"column":8},"end":{"line":370,"column":59}},"144":{"start":{"line":370,"column":25},"end":{"line":370,"column":58}},"145":{"start":{"line":372,"column":8},"end":{"line":372,"column":43}},"146":{"start":{"line":373,"column":8},"end":{"line":373,"column":54}},"147":{"start":{"line":375,"column":8},"end":{"line":375,"column":73}},"148":{"start":{"line":375,"column":31},"end":{"line":375,"column":72}},"149":{"start":{"line":377,"column":8},"end":{"line":377,"column":39}},"150":{"start":{"line":378,"column":8},"end":{"line":378,"column":104}}},"branchMap":{"1":{"line":113,"type":"if","locations":[{"start":{"line":113,"column":8},"end":{"line":113,"column":8}},{"start":{"line":113,"column":8},"end":{"line":113,"column":8}}]},"2":{"line":140,"type":"if","locations":[{"start":{"line":140,"column":8},"end":{"line":140,"column":8}},{"start":{"line":140,"column":8},"end":{"line":140,"column":8}}]},"3":{"line":141,"type":"if","locations":[{"start":{"line":141,"column":8},"end":{"line":141,"column":8}},{"start":{"line":141,"column":8},"end":{"line":141,"column":8}}]},"4":{"line":142,"type":"if","locations":[{"start":{"line":142,"column":8},"end":{"line":142,"column":8}},{"start":{"line":142,"column":8},"end":{"line":142,"column":8}}]},"5":{"line":143,"type":"if","locations":[{"start":{"line":143,"column":8},"end":{"line":143,"column":8}},{"start":{"line":143,"column":8},"end":{"line":143,"column":8}}]},"6":{"line":144,"type":"if","locations":[{"start":{"line":144,"column":8},"end":{"line":144,"column":8}},{"start":{"line":144,"column":8},"end":{"line":144,"column":8}}]},"7":{"line":148,"type":"if","locations":[{"start":{"line":148,"column":8},"end":{"line":148,"column":8}},{"start":{"line":148,"column":8},"end":{"line":148,"column":8}}]},"8":{"line":166,"type":"if","locations":[{"start":{"line":166,"column":8},"end":{"line":166,"column":8}},{"start":{"line":166,"column":8},"end":{"line":166,"column":8}}]},"9":{"line":197,"type":"if","locations":[{"start":{"line":197,"column":8},"end":{"line":197,"column":8}},{"start":{"line":197,"column":8},"end":{"line":197,"column":8}}]},"10":{"line":198,"type":"if","locations":[{"start":{"line":198,"column":8},"end":{"line":198,"column":8}},{"start":{"line":198,"column":8},"end":{"line":198,"column":8}}]},"11":{"line":199,"type":"if","locations":[{"start":{"line":199,"column":8},"end":{"line":199,"column":8}},{"start":{"line":199,"column":8},"end":{"line":199,"column":8}}]},"12":{"line":200,"type":"if","locations":[{"start":{"line":200,"column":8},"end":{"line":200,"column":8}},{"start":{"line":200,"column":8},"end":{"line":200,"column":8}}]},"13":{"line":214,"type":"if","locations":[{"start":{"line":214,"column":8},"end":{"line":214,"column":8}},{"start":{"line":214,"column":8},"end":{"line":214,"column":8}}]},"14":{"line":215,"type":"if","locations":[{"start":{"line":215,"column":8},"end":{"line":215,"column":8}},{"start":{"line":215,"column":8},"end":{"line":215,"column":8}}]},"15":{"line":231,"type":"if","locations":[{"start":{"line":231,"column":8},"end":{"line":231,"column":8}},{"start":{"line":231,"column":8},"end":{"line":231,"column":8}}]},"16":{"line":232,"type":"if","locations":[{"start":{"line":232,"column":8},"end":{"line":232,"column":8}},{"start":{"line":232,"column":8},"end":{"line":232,"column":8}}]},"17":{"line":233,"type":"if","locations":[{"start":{"line":233,"column":8},"end":{"line":233,"column":8}},{"start":{"line":233,"column":8},"end":{"line":233,"column":8}}]},"18":{"line":234,"type":"if","locations":[{"start":{"line":234,"column":8},"end":{"line":234,"column":8}},{"start":{"line":234,"column":8},"end":{"line":234,"column":8}}]},"19":{"line":237,"type":"if","locations":[{"start":{"line":237,"column":8},"end":{"line":237,"column":8}},{"start":{"line":237,"column":8},"end":{"line":237,"column":8}}]},"20":{"line":269,"type":"if","locations":[{"start":{"line":269,"column":8},"end":{"line":269,"column":8}},{"start":{"line":269,"column":8},"end":{"line":269,"column":8}}]},"21":{"line":270,"type":"if","locations":[{"start":{"line":270,"column":8},"end":{"line":270,"column":8}},{"start":{"line":270,"column":8},"end":{"line":270,"column":8}}]},"22":{"line":271,"type":"if","locations":[{"start":{"line":271,"column":8},"end":{"line":271,"column":8}},{"start":{"line":271,"column":8},"end":{"line":271,"column":8}}]},"23":{"line":272,"type":"if","locations":[{"start":{"line":272,"column":8},"end":{"line":272,"column":8}},{"start":{"line":272,"column":8},"end":{"line":272,"column":8}}]},"24":{"line":290,"type":"if","locations":[{"start":{"line":290,"column":8},"end":{"line":290,"column":8}},{"start":{"line":290,"column":8},"end":{"line":290,"column":8}}]},"25":{"line":291,"type":"if","locations":[{"start":{"line":291,"column":8},"end":{"line":291,"column":8}},{"start":{"line":291,"column":8},"end":{"line":291,"column":8}}]},"26":{"line":307,"type":"if","locations":[{"start":{"line":307,"column":8},"end":{"line":307,"column":8}},{"start":{"line":307,"column":8},"end":{"line":307,"column":8}}]},"27":{"line":308,"type":"if","locations":[{"start":{"line":308,"column":8},"end":{"line":308,"column":8}},{"start":{"line":308,"column":8},"end":{"line":308,"column":8}}]},"28":{"line":309,"type":"if","locations":[{"start":{"line":309,"column":8},"end":{"line":309,"column":8}},{"start":{"line":309,"column":8},"end":{"line":309,"column":8}}]},"29":{"line":310,"type":"if","locations":[{"start":{"line":310,"column":8},"end":{"line":310,"column":8}},{"start":{"line":310,"column":8},"end":{"line":310,"column":8}}]},"30":{"line":313,"type":"if","locations":[{"start":{"line":313,"column":8},"end":{"line":313,"column":8}},{"start":{"line":313,"column":8},"end":{"line":313,"column":8}}]},"31":{"line":350,"type":"if","locations":[{"start":{"line":350,"column":8},"end":{"line":350,"column":8}},{"start":{"line":350,"column":8},"end":{"line":350,"column":8}}]},"32":{"line":351,"type":"if","locations":[{"start":{"line":351,"column":8},"end":{"line":351,"column":8}},{"start":{"line":351,"column":8},"end":{"line":351,"column":8}}]},"33":{"line":352,"type":"if","locations":[{"start":{"line":352,"column":8},"end":{"line":352,"column":8}},{"start":{"line":352,"column":8},"end":{"line":352,"column":8}}]},"34":{"line":353,"type":"if","locations":[{"start":{"line":353,"column":8},"end":{"line":353,"column":8}},{"start":{"line":353,"column":8},"end":{"line":353,"column":8}}]},"35":{"line":354,"type":"if","locations":[{"start":{"line":354,"column":8},"end":{"line":354,"column":8}},{"start":{"line":354,"column":8},"end":{"line":354,"column":8}}]},"36":{"line":362,"type":"if","locations":[{"start":{"line":362,"column":12},"end":{"line":362,"column":12}},{"start":{"line":362,"column":12},"end":{"line":362,"column":12}}]},"37":{"line":363,"type":"if","locations":[{"start":{"line":363,"column":12},"end":{"line":363,"column":12}},{"start":{"line":363,"column":12},"end":{"line":363,"column":12}}]},"38":{"line":363,"type":"if","locations":[{"start":{"line":363,"column":37},"end":{"line":363,"column":37}},{"start":{"line":363,"column":37},"end":{"line":363,"column":37}}]},"39":{"line":370,"type":"if","locations":[{"start":{"line":370,"column":8},"end":{"line":370,"column":8}},{"start":{"line":370,"column":8},"end":{"line":370,"column":8}}]},"40":{"line":375,"type":"if","locations":[{"start":{"line":375,"column":8},"end":{"line":375,"column":8}},{"start":{"line":375,"column":8},"end":{"line":375,"column":8}}]}}}}
>>>>>>> 64ef2fcb
<|MERGE_RESOLUTION|>--- conflicted
+++ resolved
@@ -1,5 +1,2398 @@
-<<<<<<< HEAD
-{"contracts/interfaces/callback/ITimeswapBorrowCallback.sol":{"l":{},"path":"/Users/mathepreneur/Documents/GitHub/Timeswap-V1-Core/contracts/interfaces/callback/ITimeswapBorrowCallback.sol","s":{},"b":{},"f":{},"fnMap":{},"statementMap":{},"branchMap":{}},"contracts/interfaces/callback/ITimeswapLendCallback.sol":{"l":{},"path":"/Users/mathepreneur/Documents/GitHub/Timeswap-V1-Core/contracts/interfaces/callback/ITimeswapLendCallback.sol","s":{},"b":{},"f":{},"fnMap":{},"statementMap":{},"branchMap":{}},"contracts/interfaces/callback/ITimeswapMintCallback.sol":{"l":{},"path":"/Users/mathepreneur/Documents/GitHub/Timeswap-V1-Core/contracts/interfaces/callback/ITimeswapMintCallback.sol","s":{},"b":{},"f":{},"fnMap":{},"statementMap":{},"branchMap":{}},"contracts/interfaces/callback/ITimeswapPayCallback.sol":{"l":{},"path":"/Users/mathepreneur/Documents/GitHub/Timeswap-V1-Core/contracts/interfaces/callback/ITimeswapPayCallback.sol","s":{},"b":{},"f":{},"fnMap":{},"statementMap":{},"branchMap":{}},"contracts/interfaces/IFactory.sol":{"l":{},"path":"/Users/mathepreneur/Documents/GitHub/Timeswap-V1-Core/contracts/interfaces/IFactory.sol","s":{},"b":{},"f":{},"fnMap":{},"statementMap":{},"branchMap":{}},"contracts/interfaces/IPair.sol":{"l":{},"path":"/Users/mathepreneur/Documents/GitHub/Timeswap-V1-Core/contracts/interfaces/IPair.sol","s":{},"b":{},"f":{},"fnMap":{},"statementMap":{},"branchMap":{}},"contracts/libraries/Array.sol":{"l":{"8":0,"10":0},"path":"/Users/mathepreneur/Documents/GitHub/Timeswap-V1-Core/contracts/libraries/Array.sol","s":{"1":0,"2":0},"b":{},"f":{"1":0},"fnMap":{"1":{"name":"insert","line":7,"loc":{"start":{"line":7,"column":4},"end":{"line":12,"column":4}}}},"statementMap":{"1":{"start":{"line":8,"column":8},"end":{"line":8,"column":23}},"2":{"start":{"line":10,"column":8},"end":{"line":10,"column":24}}},"branchMap":{}},"contracts/libraries/BlockNumber.sol":{"l":{"10":0},"path":"/Users/mathepreneur/Documents/GitHub/Timeswap-V1-Core/contracts/libraries/BlockNumber.sol","s":{"1":0},"b":{},"f":{"1":0},"fnMap":{"1":{"name":"get","line":9,"loc":{"start":{"line":9,"column":4},"end":{"line":11,"column":4}}}},"statementMap":{"1":{"start":{"line":10,"column":8},"end":{"line":10,"column":45}}},"branchMap":{}},"contracts/libraries/BorrowMath.sol":{"l":{"24":0,"25":0,"26":0,"27":0,"28":0,"30":0,"31":0,"32":0,"33":0,"34":0,"35":0,"36":0,"44":0,"45":0,"46":0,"54":0,"55":0,"56":0,"57":0,"58":0,"59":0,"68":0,"69":0,"70":0,"71":0,"72":0,"73":0,"74":0,"75":0,"76":0,"77":0,"78":0},"path":"/Users/mathepreneur/Documents/GitHub/Timeswap-V1-Core/contracts/libraries/BorrowMath.sol","s":{"1":0,"2":0,"3":0,"4":0,"5":0,"6":0,"7":0,"8":0,"9":0,"10":0,"11":0,"12":0,"13":0,"14":0,"15":0,"16":0,"17":0,"18":0,"19":0,"20":0,"21":0,"22":0,"23":0,"24":0,"25":0,"26":0,"27":0,"28":0,"29":0,"30":0,"31":0,"32":0},"b":{"1":[0,0]},"f":{"1":0,"2":0,"3":0,"4":0},"fnMap":{"1":{"name":"check","line":17,"loc":{"start":{"line":17,"column":4},"end":{"line":37,"column":4}}},"2":{"name":"adjust","line":39,"loc":{"start":{"line":39,"column":4},"end":{"line":47,"column":4}}},"3":{"name":"getDebt","line":49,"loc":{"start":{"line":49,"column":4},"end":{"line":60,"column":4}}},"4":{"name":"getCollateral","line":62,"loc":{"start":{"line":62,"column":4},"end":{"line":79,"column":4}}}},"statementMap":{"1":{"start":{"line":24,"column":8},"end":{"line":24,"column":39}},"2":{"start":{"line":25,"column":8},"end":{"line":25,"column":46}},"3":{"start":{"line":26,"column":8},"end":{"line":26,"column":63}},"4":{"start":{"line":27,"column":8},"end":{"line":27,"column":63}},"5":{"start":{"line":28,"column":8},"end":{"line":28,"column":65}},"6":{"start":{"line":30,"column":8},"end":{"line":30,"column":35}},"7":{"start":{"line":31,"column":8},"end":{"line":31,"column":25}},"8":{"start":{"line":32,"column":8},"end":{"line":32,"column":21}},"9":{"start":{"line":33,"column":8},"end":{"line":33,"column":38}},"10":{"start":{"line":34,"column":8},"end":{"line":34,"column":29}},"11":{"start":{"line":35,"column":8},"end":{"line":35,"column":43}},"12":{"start":{"line":36,"column":8},"end":{"line":36,"column":47}},"13":{"start":{"line":44,"column":8},"end":{"line":44,"column":25}},"14":{"start":{"line":45,"column":8},"end":{"line":45,"column":22}},"15":{"start":{"line":46,"column":8},"end":{"line":46,"column":37}},"16":{"start":{"line":54,"column":8},"end":{"line":54,"column":34}},"17":{"start":{"line":55,"column":8},"end":{"line":55,"column":33}},"18":{"start":{"line":56,"column":8},"end":{"line":56,"column":27}},"19":{"start":{"line":57,"column":8},"end":{"line":57,"column":36}},"20":{"start":{"line":58,"column":8},"end":{"line":58,"column":27}},"21":{"start":{"line":59,"column":8},"end":{"line":59,"column":35}},"22":{"start":{"line":68,"column":8},"end":{"line":68,"column":40}},"23":{"start":{"line":69,"column":8},"end":{"line":69,"column":39}},"24":{"start":{"line":70,"column":8},"end":{"line":70,"column":31}},"25":{"start":{"line":71,"column":8},"end":{"line":71,"column":46}},"26":{"start":{"line":72,"column":8},"end":{"line":72,"column":37}},"27":{"start":{"line":73,"column":8},"end":{"line":73,"column":31}},"28":{"start":{"line":74,"column":8},"end":{"line":74,"column":38}},"29":{"start":{"line":75,"column":8},"end":{"line":75,"column":25}},"30":{"start":{"line":76,"column":8},"end":{"line":76,"column":88}},"31":{"start":{"line":77,"column":8},"end":{"line":77,"column":33}},"32":{"start":{"line":78,"column":8},"end":{"line":78,"column":47}}},"branchMap":{"1":{"line":36,"type":"if","locations":[{"start":{"line":36,"column":8},"end":{"line":36,"column":8}},{"start":{"line":36,"column":8},"end":{"line":36,"column":8}}]}}},"contracts/libraries/BurnMath.sol":{"l":{"16":0,"17":0,"18":0,"19":0,"20":0,"21":0,"28":0,"29":0,"30":0,"31":0,"32":0,"34":0,"35":0,"36":0,"37":0,"38":0,"39":0,"40":0,"41":0},"path":"/Users/mathepreneur/Documents/GitHub/Timeswap-V1-Core/contracts/libraries/BurnMath.sol","s":{"1":0,"2":0,"3":0,"4":0,"5":0,"6":0,"7":0,"8":0,"9":0,"10":0,"11":0,"12":0,"13":0,"14":0,"15":0,"16":0,"17":0,"18":0,"19":0,"20":0,"21":0},"b":{"1":[0,0],"2":[0,0],"3":[0,0]},"f":{"1":0,"2":0},"fnMap":{"1":{"name":"getAsset","line":12,"loc":{"start":{"line":12,"column":4},"end":{"line":22,"column":4}}},"2":{"name":"getCollateral","line":24,"loc":{"start":{"line":24,"column":4},"end":{"line":42,"column":4}}}},"statementMap":{"1":{"start":{"line":16,"column":8},"end":{"line":16,"column":51}},"2":{"start":{"line":17,"column":8},"end":{"line":17,"column":67}},"3":{"start":{"line":17,"column":52},"end":{"line":17,"column":67}},"4":{"start":{"line":18,"column":8},"end":{"line":18,"column":40}},"5":{"start":{"line":19,"column":8},"end":{"line":19,"column":42}},"6":{"start":{"line":20,"column":8},"end":{"line":20,"column":70}},"7":{"start":{"line":21,"column":8},"end":{"line":21,"column":39}},"8":{"start":{"line":28,"column":8},"end":{"line":28,"column":51}},"9":{"start":{"line":29,"column":8},"end":{"line":29,"column":58}},"10":{"start":{"line":30,"column":8},"end":{"line":30,"column":1010}},"11":{"start":{"line":31,"column":12},"end":{"line":31,"column":84}},"12":{"start":{"line":32,"column":12},"end":{"line":32,"column":61}},"13":{"start":{"line":34,"column":8},"end":{"line":34,"column":48}},"14":{"start":{"line":35,"column":8},"end":{"line":35,"column":30}},"15":{"start":{"line":36,"column":8},"end":{"line":36,"column":45}},"16":{"start":{"line":37,"column":8},"end":{"line":37,"column":104}},"17":{"start":{"line":37,"column":84},"end":{"line":37,"column":104}},"18":{"start":{"line":38,"column":8},"end":{"line":38,"column":47}},"19":{"start":{"line":39,"column":8},"end":{"line":39,"column":32}},"20":{"start":{"line":40,"column":8},"end":{"line":40,"column":105}},"21":{"start":{"line":41,"column":8},"end":{"line":41,"column":49}}},"branchMap":{"1":{"line":17,"type":"if","locations":[{"start":{"line":17,"column":8},"end":{"line":17,"column":8}},{"start":{"line":17,"column":8},"end":{"line":17,"column":8}}]},"2":{"line":30,"type":"if","locations":[{"start":{"line":30,"column":8},"end":{"line":30,"column":8}},{"start":{"line":30,"column":8},"end":{"line":30,"column":8}}]},"3":{"line":37,"type":"if","locations":[{"start":{"line":37,"column":8},"end":{"line":37,"column":8}},{"start":{"line":37,"column":8},"end":{"line":37,"column":8}}]}}},"contracts/libraries/Callback.sol":{"l":{"24":0,"25":0,"26":0,"27":0,"28":0,"29":0,"30":0,"38":0,"39":0,"40":0,"41":0,"49":0,"50":0,"51":0,"52":0,"60":0,"61":0,"62":0,"63":0},"path":"/Users/mathepreneur/Documents/GitHub/Timeswap-V1-Core/contracts/libraries/Callback.sol","s":{"1":0,"2":0,"3":0,"4":0,"5":0,"6":0,"7":0,"8":0,"9":0,"10":0,"11":0,"12":0,"13":0,"14":0,"15":0,"16":0,"17":0,"18":0,"19":0},"b":{"1":[0,0],"2":[0,0],"3":[0,0],"4":[0,0],"5":[0,0]},"f":{"1":0,"2":0,"3":0,"4":0},"fnMap":{"1":{"name":"mint","line":17,"loc":{"start":{"line":17,"column":4},"end":{"line":31,"column":4}}},"2":{"name":"lend","line":33,"loc":{"start":{"line":33,"column":4},"end":{"line":42,"column":4}}},"3":{"name":"borrow","line":44,"loc":{"start":{"line":44,"column":4},"end":{"line":53,"column":4}}},"4":{"name":"pay","line":55,"loc":{"start":{"line":55,"column":4},"end":{"line":64,"column":4}}}},"statementMap":{"1":{"start":{"line":24,"column":8},"end":{"line":24,"column":50}},"2":{"start":{"line":25,"column":8},"end":{"line":25,"column":60}},"3":{"start":{"line":26,"column":8},"end":{"line":26,"column":90}},"4":{"start":{"line":27,"column":8},"end":{"line":27,"column":51}},"5":{"start":{"line":28,"column":8},"end":{"line":28,"column":61}},"6":{"start":{"line":29,"column":8},"end":{"line":29,"column":61}},"7":{"start":{"line":30,"column":8},"end":{"line":30,"column":76}},"8":{"start":{"line":38,"column":8},"end":{"line":38,"column":50}},"9":{"start":{"line":39,"column":8},"end":{"line":39,"column":76}},"10":{"start":{"line":40,"column":8},"end":{"line":40,"column":51}},"11":{"start":{"line":41,"column":8},"end":{"line":41,"column":61}},"12":{"start":{"line":49,"column":8},"end":{"line":49,"column":60}},"13":{"start":{"line":50,"column":8},"end":{"line":50,"column":85}},"14":{"start":{"line":51,"column":8},"end":{"line":51,"column":61}},"15":{"start":{"line":52,"column":8},"end":{"line":52,"column":76}},"16":{"start":{"line":60,"column":8},"end":{"line":60,"column":50}},"17":{"start":{"line":61,"column":8},"end":{"line":61,"column":74}},"18":{"start":{"line":62,"column":8},"end":{"line":62,"column":51}},"19":{"start":{"line":63,"column":8},"end":{"line":63,"column":61}}},"branchMap":{"1":{"line":29,"type":"if","locations":[{"start":{"line":29,"column":8},"end":{"line":29,"column":8}},{"start":{"line":29,"column":8},"end":{"line":29,"column":8}}]},"2":{"line":30,"type":"if","locations":[{"start":{"line":30,"column":8},"end":{"line":30,"column":8}},{"start":{"line":30,"column":8},"end":{"line":30,"column":8}}]},"3":{"line":41,"type":"if","locations":[{"start":{"line":41,"column":8},"end":{"line":41,"column":8}},{"start":{"line":41,"column":8},"end":{"line":41,"column":8}}]},"4":{"line":52,"type":"if","locations":[{"start":{"line":52,"column":8},"end":{"line":52,"column":8}},{"start":{"line":52,"column":8},"end":{"line":52,"column":8}}]},"5":{"line":63,"type":"if","locations":[{"start":{"line":63,"column":8},"end":{"line":63,"column":8}},{"start":{"line":63,"column":8},"end":{"line":63,"column":8}}]}}},"contracts/libraries/ConstantProduct.sol":{"l":{"16":0,"17":0,"19":0,"20":0},"path":"/Users/mathepreneur/Documents/GitHub/Timeswap-V1-Core/contracts/libraries/ConstantProduct.sol","s":{"1":0,"2":0,"3":0,"4":0,"5":0},"b":{"1":[0,0],"2":[0,0],"3":[0,0]},"f":{"1":0},"fnMap":{"1":{"name":"checkConstantProduct","line":10,"loc":{"start":{"line":10,"column":4},"end":{"line":21,"column":4}}}},"statementMap":{"1":{"start":{"line":16,"column":8},"end":{"line":16,"column":90}},"2":{"start":{"line":17,"column":8},"end":{"line":17,"column":93}},"3":{"start":{"line":19,"column":8},"end":{"line":19,"column":45}},"4":{"start":{"line":20,"column":8},"end":{"line":20,"column":67}},"5":{"start":{"line":20,"column":29},"end":{"line":20,"column":66}}},"branchMap":{"1":{"line":19,"type":"if","locations":[{"start":{"line":19,"column":8},"end":{"line":19,"column":8}},{"start":{"line":19,"column":8},"end":{"line":19,"column":8}}]},"2":{"line":20,"type":"if","locations":[{"start":{"line":20,"column":8},"end":{"line":20,"column":8}},{"start":{"line":20,"column":8},"end":{"line":20,"column":8}}]},"3":{"line":20,"type":"if","locations":[{"start":{"line":20,"column":29},"end":{"line":20,"column":29}},{"start":{"line":20,"column":29},"end":{"line":20,"column":29}}]}}},"contracts/libraries/FullMath.sol":{"l":{"11":0,"29":0,"32":0,"33":0,"34":0,"37":0,"42":0,"50":0,"51":0,"55":0,"63":0,"64":0,"68":0,"73":0,"79":0,"82":0,"89":0,"90":0,"112":0,"125":0,"126":0},"path":"/Users/mathepreneur/Documents/GitHub/Timeswap-V1-Core/contracts/libraries/FullMath.sol","s":{"1":0,"2":0,"3":0,"4":0,"5":0,"6":0,"7":0,"8":0,"9":0,"10":0,"11":0,"12":0},"b":{"1":[0,0],"2":[0,0],"3":[0,0],"4":[0,0]},"f":{"1":0,"2":0,"3":0},"fnMap":{"1":{"name":"mul512","line":5,"loc":{"start":{"line":5,"column":4},"end":{"line":16,"column":4}}},"2":{"name":"mulDiv","line":24,"loc":{"start":{"line":24,"column":4},"end":{"line":113,"column":4}}},"3":{"name":"mulDivUp","line":120,"loc":{"start":{"line":120,"column":4},"end":{"line":127,"column":4}}}},"statementMap":{"1":{"start":{"line":29,"column":8},"end":{"line":29,"column":53}},"2":{"start":{"line":32,"column":8},"end":{"line":32,"column":1273}},"3":{"start":{"line":33,"column":12},"end":{"line":33,"column":35}},"4":{"start":{"line":37,"column":12},"end":{"line":37,"column":25}},"5":{"start":{"line":42,"column":8},"end":{"line":42,"column":35}},"6":{"start":{"line":50,"column":8},"end":{"line":50,"column":25}},"7":{"start":{"line":63,"column":8},"end":{"line":63,"column":20}},"8":{"start":{"line":82,"column":8},"end":{"line":82,"column":28}},"9":{"start":{"line":89,"column":8},"end":{"line":89,"column":19}},"10":{"start":{"line":112,"column":8},"end":{"line":112,"column":21}},"11":{"start":{"line":125,"column":8},"end":{"line":125,"column":41}},"12":{"start":{"line":126,"column":8},"end":{"line":126,"column":51}}},"branchMap":{"1":{"line":32,"type":"if","locations":[{"start":{"line":32,"column":8},"end":{"line":32,"column":8}},{"start":{"line":32,"column":8},"end":{"line":32,"column":8}}]},"2":{"line":33,"type":"if","locations":[{"start":{"line":33,"column":12},"end":{"line":33,"column":12}},{"start":{"line":33,"column":12},"end":{"line":33,"column":12}}]},"3":{"line":42,"type":"if","locations":[{"start":{"line":42,"column":8},"end":{"line":42,"column":8}},{"start":{"line":42,"column":8},"end":{"line":42,"column":8}}]},"4":{"line":126,"type":"if","locations":[{"start":{"line":126,"column":8},"end":{"line":126,"column":8}},{"start":{"line":126,"column":8},"end":{"line":126,"column":8}}]}}},"contracts/libraries/LendMath.sol":{"l":{"21":0,"22":0,"23":0,"24":0,"25":0,"27":0,"28":0,"29":0,"30":0,"31":0,"32":0,"33":0,"41":0,"42":0,"43":0,"51":0,"52":0,"53":0,"54":0,"55":0,"56":0,"65":0,"66":0,"67":0,"68":0,"69":0,"70":0,"71":0,"72":0,"73":0,"74":0,"75":0},"path":"/Users/mathepreneur/Documents/GitHub/Timeswap-V1-Core/contracts/libraries/LendMath.sol","s":{"1":0,"2":0,"3":0,"4":0,"5":0,"6":0,"7":0,"8":0,"9":0,"10":0,"11":0,"12":0,"13":0,"14":0,"15":0,"16":0,"17":0,"18":0,"19":0,"20":0,"21":0,"22":0,"23":0,"24":0,"25":0,"26":0,"27":0,"28":0,"29":0,"30":0,"31":0,"32":0},"b":{"1":[0,0]},"f":{"1":0,"2":0,"3":0,"4":0},"fnMap":{"1":{"name":"check","line":14,"loc":{"start":{"line":14,"column":4},"end":{"line":34,"column":4}}},"2":{"name":"adjust","line":36,"loc":{"start":{"line":36,"column":4},"end":{"line":44,"column":4}}},"3":{"name":"getBond","line":46,"loc":{"start":{"line":46,"column":4},"end":{"line":57,"column":4}}},"4":{"name":"getInsurance","line":59,"loc":{"start":{"line":59,"column":4},"end":{"line":76,"column":4}}}},"statementMap":{"1":{"start":{"line":21,"column":8},"end":{"line":21,"column":39}},"2":{"start":{"line":22,"column":8},"end":{"line":22,"column":46}},"3":{"start":{"line":23,"column":8},"end":{"line":23,"column":63}},"4":{"start":{"line":24,"column":8},"end":{"line":24,"column":63}},"5":{"start":{"line":25,"column":8},"end":{"line":25,"column":65}},"6":{"start":{"line":27,"column":8},"end":{"line":27,"column":35}},"7":{"start":{"line":28,"column":8},"end":{"line":28,"column":25}},"8":{"start":{"line":29,"column":8},"end":{"line":29,"column":21}},"9":{"start":{"line":30,"column":8},"end":{"line":30,"column":38}},"10":{"start":{"line":31,"column":8},"end":{"line":31,"column":29}},"11":{"start":{"line":32,"column":8},"end":{"line":32,"column":29}},"12":{"start":{"line":33,"column":8},"end":{"line":33,"column":47}},"13":{"start":{"line":41,"column":8},"end":{"line":41,"column":25}},"14":{"start":{"line":42,"column":8},"end":{"line":42,"column":22}},"15":{"start":{"line":43,"column":8},"end":{"line":43,"column":37}},"16":{"start":{"line":51,"column":8},"end":{"line":51,"column":35}},"17":{"start":{"line":52,"column":8},"end":{"line":52,"column":34}},"18":{"start":{"line":53,"column":8},"end":{"line":53,"column":28}},"19":{"start":{"line":54,"column":8},"end":{"line":54,"column":22}},"20":{"start":{"line":55,"column":8},"end":{"line":55,"column":28}},"21":{"start":{"line":56,"column":8},"end":{"line":56,"column":37}},"22":{"start":{"line":65,"column":8},"end":{"line":65,"column":40}},"23":{"start":{"line":66,"column":8},"end":{"line":66,"column":39}},"24":{"start":{"line":67,"column":8},"end":{"line":67,"column":31}},"25":{"start":{"line":68,"column":8},"end":{"line":68,"column":46}},"26":{"start":{"line":69,"column":8},"end":{"line":69,"column":37}},"27":{"start":{"line":70,"column":8},"end":{"line":70,"column":31}},"28":{"start":{"line":71,"column":8},"end":{"line":71,"column":38}},"29":{"start":{"line":72,"column":8},"end":{"line":72,"column":25}},"30":{"start":{"line":73,"column":8},"end":{"line":73,"column":86}},"31":{"start":{"line":74,"column":8},"end":{"line":74,"column":33}},"32":{"start":{"line":75,"column":8},"end":{"line":75,"column":47}}},"branchMap":{"1":{"line":33,"type":"if","locations":[{"start":{"line":33,"column":8},"end":{"line":33,"column":8}},{"start":{"line":33,"column":8},"end":{"line":33,"column":8}}]}}},"contracts/libraries/Math.sol":{"l":{"6":0,"7":0,"11":0,"12":0},"path":"/Users/mathepreneur/Documents/GitHub/Timeswap-V1-Core/contracts/libraries/Math.sol","s":{"1":0,"2":0,"3":0,"4":0},"b":{"1":[0,0],"2":[0,0]},"f":{"1":0,"2":0},"fnMap":{"1":{"name":"divUp","line":5,"loc":{"start":{"line":5,"column":4},"end":{"line":8,"column":4}}},"2":{"name":"shiftUp","line":10,"loc":{"start":{"line":10,"column":4},"end":{"line":13,"column":4}}}},"statementMap":{"1":{"start":{"line":6,"column":8},"end":{"line":6,"column":16}},"2":{"start":{"line":7,"column":8},"end":{"line":7,"column":26}},"3":{"start":{"line":11,"column":8},"end":{"line":11,"column":17}},"4":{"start":{"line":12,"column":8},"end":{"line":12,"column":28}}},"branchMap":{"1":{"line":7,"type":"if","locations":[{"start":{"line":7,"column":8},"end":{"line":7,"column":8}},{"start":{"line":7,"column":8},"end":{"line":7,"column":8}}]},"2":{"line":12,"type":"if","locations":[{"start":{"line":12,"column":8},"end":{"line":12,"column":8}},{"start":{"line":12,"column":8},"end":{"line":12,"column":8}}]}}},"contracts/libraries/MintMath.sol":{"l":{"17":0,"18":0,"27":0,"39":0,"40":0,"41":0,"42":0,"43":0,"51":0,"52":0,"54":0,"56":0,"65":0,"66":0,"67":0,"68":0,"69":0,"70":0,"79":0,"80":0,"81":0,"82":0,"83":0,"84":0},"path":"/Users/mathepreneur/Documents/GitHub/Timeswap-V1-Core/contracts/libraries/MintMath.sol","s":{"1":0,"2":0,"3":0,"4":0,"5":0,"6":0,"7":0,"8":0,"9":0,"10":0,"11":0,"12":0,"13":0,"14":0,"15":0,"16":0,"17":0,"18":0,"19":0,"20":0,"21":0,"22":0,"23":0,"24":0,"25":0},"b":{"1":[0,0],"2":[0,0]},"f":{"1":0,"2":0,"3":0,"4":0,"5":0,"6":0},"fnMap":{"1":{"name":"getLiquidityTotal","line":14,"loc":{"start":{"line":14,"column":4},"end":{"line":19,"column":4}}},"2":{"name":"getLiquidityTotal","line":21,"loc":{"start":{"line":21,"column":4},"end":{"line":32,"column":4}}},"3":{"name":"getLiquidity","line":34,"loc":{"start":{"line":34,"column":4},"end":{"line":44,"column":4}}},"4":{"name":"min","line":46,"loc":{"start":{"line":46,"column":4},"end":{"line":58,"column":4}}},"5":{"name":"getDebt","line":60,"loc":{"start":{"line":60,"column":4},"end":{"line":71,"column":4}}},"6":{"name":"getCollateral","line":73,"loc":{"start":{"line":73,"column":4},"end":{"line":85,"column":4}}}},"statementMap":{"1":{"start":{"line":17,"column":8},"end":{"line":17,"column":33}},"2":{"start":{"line":18,"column":8},"end":{"line":18,"column":28}},"3":{"start":{"line":27,"column":8},"end":{"line":27,"column":737}},"4":{"start":{"line":39,"column":8},"end":{"line":39,"column":38}},"5":{"start":{"line":40,"column":8},"end":{"line":40,"column":37}},"6":{"start":{"line":41,"column":8},"end":{"line":41,"column":33}},"7":{"start":{"line":42,"column":8},"end":{"line":42,"column":35}},"8":{"start":{"line":43,"column":8},"end":{"line":43,"column":71}},"9":{"start":{"line":51,"column":8},"end":{"line":51,"column":1482}},"10":{"start":{"line":52,"column":12},"end":{"line":52,"column":16}},"11":{"start":{"line":53,"column":15},"end":{"line":53,"column":1540}},"12":{"start":{"line":54,"column":12},"end":{"line":54,"column":16}},"13":{"start":{"line":56,"column":12},"end":{"line":56,"column":16}},"14":{"start":{"line":65,"column":8},"end":{"line":65,"column":34}},"15":{"start":{"line":66,"column":8},"end":{"line":66,"column":33}},"16":{"start":{"line":67,"column":8},"end":{"line":67,"column":27}},"17":{"start":{"line":68,"column":8},"end":{"line":68,"column":36}},"18":{"start":{"line":69,"column":8},"end":{"line":69,"column":27}},"19":{"start":{"line":70,"column":8},"end":{"line":70,"column":35}},"20":{"start":{"line":79,"column":8},"end":{"line":79,"column":40}},"21":{"start":{"line":80,"column":8},"end":{"line":80,"column":39}},"22":{"start":{"line":81,"column":8},"end":{"line":81,"column":33}},"23":{"start":{"line":82,"column":8},"end":{"line":82,"column":48}},"24":{"start":{"line":83,"column":8},"end":{"line":83,"column":82}},"25":{"start":{"line":84,"column":8},"end":{"line":84,"column":47}}},"branchMap":{"1":{"line":51,"type":"if","locations":[{"start":{"line":51,"column":8},"end":{"line":51,"column":8}},{"start":{"line":51,"column":8},"end":{"line":51,"column":8}}]},"2":{"line":53,"type":"if","locations":[{"start":{"line":53,"column":15},"end":{"line":53,"column":15}},{"start":{"line":53,"column":15},"end":{"line":53,"column":15}}]}}},"contracts/libraries/PayMath.sol":{"l":{"12":0},"path":"/Users/mathepreneur/Documents/GitHub/Timeswap-V1-Core/contracts/libraries/PayMath.sol","s":{"1":0},"b":{"1":[0,0]},"f":{"1":0},"fnMap":{"1":{"name":"checkProportional","line":7,"loc":{"start":{"line":7,"column":4},"end":{"line":13,"column":4}}}},"statementMap":{"1":{"start":{"line":12,"column":8},"end":{"line":12,"column":99}}},"branchMap":{"1":{"line":12,"type":"if","locations":[{"start":{"line":12,"column":8},"end":{"line":12,"column":8}},{"start":{"line":12,"column":8},"end":{"line":12,"column":8}}]}}},"contracts/libraries/SafeBalance.sol":{"l":{"13":0,"18":0},"path":"/Users/mathepreneur/Documents/GitHub/Timeswap-V1-Core/contracts/libraries/SafeBalance.sol","s":{"1":0,"2":0},"b":{},"f":{"1":0},"fnMap":{"1":{"name":"safeBalance","line":10,"loc":{"start":{"line":10,"column":4},"end":{"line":19,"column":4}}}},"statementMap":{"1":{"start":{"line":13,"column":8},"end":{"line":13,"column":359}},"2":{"start":{"line":18,"column":8},"end":{"line":18,"column":42}}},"branchMap":{}},"contracts/libraries/SafeCast.sol":{"l":{"6":0,"10":0,"14":0,"18":0,"19":0},"path":"/Users/mathepreneur/Documents/GitHub/Timeswap-V1-Core/contracts/libraries/SafeCast.sol","s":{"1":0,"2":0,"3":0,"4":0,"5":0,"6":0},"b":{"1":[0,0],"2":[0,0],"3":[0,0]},"f":{"1":0,"2":0,"3":0,"4":0},"fnMap":{"1":{"name":"modUint32","line":5,"loc":{"start":{"line":5,"column":4},"end":{"line":7,"column":4}}},"2":{"name":"toUint112","line":9,"loc":{"start":{"line":9,"column":4},"end":{"line":11,"column":4}}},"3":{"name":"toUint128","line":13,"loc":{"start":{"line":13,"column":4},"end":{"line":15,"column":4}}},"4":{"name":"truncateUint112","line":17,"loc":{"start":{"line":17,"column":4},"end":{"line":20,"column":4}}}},"statementMap":{"1":{"start":{"line":6,"column":8},"end":{"line":6,"column":34}},"2":{"start":{"line":10,"column":8},"end":{"line":10,"column":37}},"3":{"start":{"line":14,"column":8},"end":{"line":14,"column":37}},"4":{"start":{"line":18,"column":8},"end":{"line":18,"column":63}},"5":{"start":{"line":18,"column":35},"end":{"line":18,"column":63}},"6":{"start":{"line":19,"column":8},"end":{"line":19,"column":21}}},"branchMap":{"1":{"line":10,"type":"if","locations":[{"start":{"line":10,"column":8},"end":{"line":10,"column":8}},{"start":{"line":10,"column":8},"end":{"line":10,"column":8}}]},"2":{"line":14,"type":"if","locations":[{"start":{"line":14,"column":8},"end":{"line":14,"column":8}},{"start":{"line":14,"column":8},"end":{"line":14,"column":8}}]},"3":{"line":18,"type":"if","locations":[{"start":{"line":18,"column":8},"end":{"line":18,"column":8}},{"start":{"line":18,"column":8},"end":{"line":18,"column":8}}]}}},"contracts/libraries/SafeTransfer.sol":{"l":{"15":0},"path":"/Users/mathepreneur/Documents/GitHub/Timeswap-V1-Core/contracts/libraries/SafeTransfer.sol","s":{"1":0},"b":{},"f":{"1":0},"fnMap":{"1":{"name":"safeTransfer","line":10,"loc":{"start":{"line":10,"column":4},"end":{"line":16,"column":4}}}},"statementMap":{"1":{"start":{"line":15,"column":8},"end":{"line":15,"column":46}}},"branchMap":{}},"contracts/libraries/WithdrawMath.sol":{"l":{"16":0,"17":0,"18":0,"19":0,"20":0,"21":0,"28":0,"29":0,"30":0,"31":0,"32":0,"33":0,"34":0,"35":0,"36":0},"path":"/Users/mathepreneur/Documents/GitHub/Timeswap-V1-Core/contracts/libraries/WithdrawMath.sol","s":{"1":0,"2":0,"3":0,"4":0,"5":0,"6":0,"7":0,"8":0,"9":0,"10":0,"11":0,"12":0,"13":0,"14":0,"15":0,"16":0,"17":0},"b":{"1":[0,0],"2":[0,0],"3":[0,0]},"f":{"1":0,"2":0},"fnMap":{"1":{"name":"getAsset","line":12,"loc":{"start":{"line":12,"column":4},"end":{"line":22,"column":4}}},"2":{"name":"getCollateral","line":24,"loc":{"start":{"line":24,"column":4},"end":{"line":37,"column":4}}}},"statementMap":{"1":{"start":{"line":16,"column":8},"end":{"line":16,"column":51}},"2":{"start":{"line":17,"column":8},"end":{"line":17,"column":76}},"3":{"start":{"line":17,"column":52},"end":{"line":17,"column":76}},"4":{"start":{"line":18,"column":8},"end":{"line":18,"column":34}},"5":{"start":{"line":19,"column":8},"end":{"line":19,"column":32}},"6":{"start":{"line":20,"column":8},"end":{"line":20,"column":42}},"7":{"start":{"line":21,"column":8},"end":{"line":21,"column":39}},"8":{"start":{"line":28,"column":8},"end":{"line":28,"column":51}},"9":{"start":{"line":29,"column":8},"end":{"line":29,"column":72}},"10":{"start":{"line":29,"column":52},"end":{"line":29,"column":72}},"11":{"start":{"line":30,"column":8},"end":{"line":30,"column":55}},"12":{"start":{"line":31,"column":8},"end":{"line":31,"column":37}},"13":{"start":{"line":32,"column":8},"end":{"line":32,"column":52}},"14":{"start":{"line":33,"column":8},"end":{"line":33,"column":1178}},"15":{"start":{"line":34,"column":12},"end":{"line":34,"column":46}},"16":{"start":{"line":35,"column":8},"end":{"line":35,"column":112}},"17":{"start":{"line":36,"column":8},"end":{"line":36,"column":49}}},"branchMap":{"1":{"line":17,"type":"if","locations":[{"start":{"line":17,"column":8},"end":{"line":17,"column":8}},{"start":{"line":17,"column":8},"end":{"line":17,"column":8}}]},"2":{"line":29,"type":"if","locations":[{"start":{"line":29,"column":8},"end":{"line":29,"column":8}},{"start":{"line":29,"column":8},"end":{"line":29,"column":8}}]},"3":{"line":33,"type":"if","locations":[{"start":{"line":33,"column":8},"end":{"line":33,"column":8}},{"start":{"line":33,"column":8},"end":{"line":33,"column":8}}]}}},"contracts/test/TestToken.sol":{"l":{"12":0},"path":"/Users/mathepreneur/Documents/GitHub/Timeswap-V1-Core/contracts/test/TestToken.sol","s":{"1":0},"b":{},"f":{"1":0},"fnMap":{"1":{"name":"constructor","line":11,"loc":{"start":{"line":7,"column":4},"end":{"line":13,"column":4}}}},"statementMap":{"1":{"start":{"line":12,"column":8},"end":{"line":12,"column":32}}},"branchMap":{}},"contracts/test/TimeswapPairCallee.sol":{"l":{"18":0,"19":0,"35":0,"39":0,"43":0,"60":0,"72":0,"83":0,"93":0,"102":0,"106":0,"108":0,"109":0,"110":0,"114":0,"115":0,"117":0,"118":0,"122":0,"123":0,"125":0,"126":0,"135":0,"136":0,"137":0,"147":0,"149":0},"path":"/Users/mathepreneur/Documents/GitHub/Timeswap-V1-Core/contracts/test/TimeswapPairCallee.sol","s":{"1":0,"2":0,"3":0,"4":0,"5":0,"6":0,"7":0,"8":0,"9":0,"10":0,"11":0,"12":0,"13":0,"14":0,"15":0,"16":0,"17":0,"18":0,"19":0,"20":0,"21":0,"22":0,"23":0,"24":0,"25":0,"26":0,"27":0},"b":{"1":[0,0],"2":[0,0],"3":[0,0]},"f":{"1":0,"2":0,"3":0,"4":0,"5":0,"6":0,"7":0,"8":0,"9":0,"10":0,"11":0,"12":0,"13":0},"fnMap":{"1":{"name":"constructor","line":17,"loc":{"start":{"line":17,"column":4},"end":{"line":20,"column":4}}},"2":{"name":"getData","line":34,"loc":{"start":{"line":34,"column":4},"end":{"line":36,"column":4}}},"3":{"name":"getDataMint","line":38,"loc":{"start":{"line":38,"column":4},"end":{"line":40,"column":4}}},"4":{"name":"factory","line":42,"loc":{"start":{"line":42,"column":4},"end":{"line":44,"column":4}}},"5":{"name":"mint","line":47,"loc":{"start":{"line":47,"column":8},"end":{"line":61,"column":8}}},"6":{"name":"lend","line":64,"loc":{"start":{"line":64,"column":4},"end":{"line":73,"column":4}}},"7":{"name":"borrow","line":76,"loc":{"start":{"line":76,"column":4},"end":{"line":84,"column":4}}},"8":{"name":"pay","line":85,"loc":{"start":{"line":85,"column":4},"end":{"line":94,"column":4}}},"9":{"name":"timeswapMintCallback","line":97,"loc":{"start":{"line":97,"column":4},"end":{"line":111,"column":4}}},"10":{"name":"timeswapLendCallback","line":113,"loc":{"start":{"line":113,"column":4},"end":{"line":119,"column":4}}},"11":{"name":"timeswapBorrowCallback","line":121,"loc":{"start":{"line":121,"column":4},"end":{"line":127,"column":4}}},"12":{"name":"timeswapPayCallback","line":131,"loc":{"start":{"line":131,"column":4},"end":{"line":139,"column":4}}},"13":{"name":"collateralizedDebtCallback","line":141,"loc":{"start":{"line":141,"column":4},"end":{"line":151,"column":4}}}},"statementMap":{"1":{"start":{"line":18,"column":8},"end":{"line":18,"column":33}},"2":{"start":{"line":19,"column":8},"end":{"line":19,"column":46}},"3":{"start":{"line":35,"column":12},"end":{"line":35,"column":97}},"4":{"start":{"line":39,"column":8},"end":{"line":39,"column":103}},"5":{"start":{"line":43,"column":8},"end":{"line":43,"column":30}},"6":{"start":{"line":60,"column":12},"end":{"line":60,"column":127}},"7":{"start":{"line":72,"column":8},"end":{"line":72,"column":117}},"8":{"start":{"line":83,"column":8},"end":{"line":83,"column":116}},"9":{"start":{"line":93,"column":8},"end":{"line":93,"column":98}},"10":{"start":{"line":102,"column":8},"end":{"line":102,"column":3207}},"11":{"start":{"line":106,"column":8},"end":{"line":106,"column":63}},"12":{"start":{"line":108,"column":8},"end":{"line":108,"column":61}},"13":{"start":{"line":109,"column":8},"end":{"line":109,"column":60}},"14":{"start":{"line":110,"column":8},"end":{"line":110,"column":75}},"15":{"start":{"line":114,"column":8},"end":{"line":114,"column":101}},"16":{"start":{"line":115,"column":8},"end":{"line":115,"column":63}},"17":{"start":{"line":117,"column":8},"end":{"line":117,"column":61}},"18":{"start":{"line":118,"column":8},"end":{"line":118,"column":55}},"19":{"start":{"line":122,"column":8},"end":{"line":122,"column":101}},"20":{"start":{"line":123,"column":8},"end":{"line":123,"column":63}},"21":{"start":{"line":125,"column":8},"end":{"line":125,"column":61}},"22":{"start":{"line":126,"column":8},"end":{"line":126,"column":65}},"23":{"start":{"line":135,"column":8},"end":{"line":135,"column":101}},"24":{"start":{"line":136,"column":8},"end":{"line":136,"column":63}},"25":{"start":{"line":137,"column":8},"end":{"line":137,"column":55}},"26":{"start":{"line":147,"column":8},"end":{"line":147,"column":101}},"27":{"start":{"line":149,"column":8},"end":{"line":149,"column":55}}},"branchMap":{"1":{"line":108,"type":"if","locations":[{"start":{"line":108,"column":8},"end":{"line":108,"column":8}},{"start":{"line":108,"column":8},"end":{"line":108,"column":8}}]},"2":{"line":117,"type":"if","locations":[{"start":{"line":117,"column":8},"end":{"line":117,"column":8}},{"start":{"line":117,"column":8},"end":{"line":117,"column":8}}]},"3":{"line":125,"type":"if","locations":[{"start":{"line":125,"column":8},"end":{"line":125,"column":8}},{"start":{"line":125,"column":8},"end":{"line":125,"column":8}}]}}},"contracts/TimeswapFactory.sol":{"l":{"38":0,"39":0,"40":0,"41":0,"48":0,"49":0,"50":0,"52":0,"54":0,"56":0,"61":0,"62":0,"63":0,"65":0,"70":0,"71":0,"73":0},"path":"/Users/mathepreneur/Documents/GitHub/Timeswap-V1-Core/contracts/TimeswapFactory.sol","s":{"1":0,"2":0,"3":0,"4":0,"5":0,"6":0,"7":0,"8":0,"9":0,"10":0,"11":0,"12":0,"13":0,"14":0,"15":0,"16":0,"17":0},"b":{"1":[0,0],"2":[0,0],"3":[0,0],"4":[0,0],"5":[0,0],"6":[0,0],"7":[0,0]},"f":{"1":0,"2":0,"3":0,"4":0},"fnMap":{"1":{"name":"constructor","line":33,"loc":{"start":{"line":33,"column":4},"end":{"line":42,"column":4}}},"2":{"name":"createPair","line":47,"loc":{"start":{"line":47,"column":4},"end":{"line":57,"column":4}}},"3":{"name":"setOwner","line":60,"loc":{"start":{"line":60,"column":4},"end":{"line":66,"column":4}}},"4":{"name":"acceptOwner","line":69,"loc":{"start":{"line":69,"column":4},"end":{"line":74,"column":4}}}},"statementMap":{"1":{"start":{"line":38,"column":8},"end":{"line":38,"column":44}},"2":{"start":{"line":39,"column":8},"end":{"line":39,"column":21}},"3":{"start":{"line":40,"column":8},"end":{"line":40,"column":17}},"4":{"start":{"line":41,"column":8},"end":{"line":41,"column":33}},"5":{"start":{"line":48,"column":8},"end":{"line":48,"column":48}},"6":{"start":{"line":49,"column":8},"end":{"line":49,"column":87}},"7":{"start":{"line":50,"column":8},"end":{"line":50,"column":72}},"8":{"start":{"line":52,"column":8},"end":{"line":52,"column":115}},"9":{"start":{"line":54,"column":8},"end":{"line":54,"column":40}},"10":{"start":{"line":56,"column":8},"end":{"line":56,"column":48}},"11":{"start":{"line":61,"column":8},"end":{"line":61,"column":48}},"12":{"start":{"line":62,"column":8},"end":{"line":62,"column":51}},"13":{"start":{"line":63,"column":8},"end":{"line":63,"column":35}},"14":{"start":{"line":65,"column":8},"end":{"line":65,"column":36}},"15":{"start":{"line":70,"column":8},"end":{"line":70,"column":55}},"16":{"start":{"line":71,"column":8},"end":{"line":71,"column":25}},"17":{"start":{"line":73,"column":8},"end":{"line":73,"column":36}}},"branchMap":{"1":{"line":38,"type":"if","locations":[{"start":{"line":38,"column":8},"end":{"line":38,"column":8}},{"start":{"line":38,"column":8},"end":{"line":38,"column":8}}]},"2":{"line":48,"type":"if","locations":[{"start":{"line":48,"column":8},"end":{"line":48,"column":8}},{"start":{"line":48,"column":8},"end":{"line":48,"column":8}}]},"3":{"line":49,"type":"if","locations":[{"start":{"line":49,"column":8},"end":{"line":49,"column":8}},{"start":{"line":49,"column":8},"end":{"line":49,"column":8}}]},"4":{"line":50,"type":"if","locations":[{"start":{"line":50,"column":8},"end":{"line":50,"column":8}},{"start":{"line":50,"column":8},"end":{"line":50,"column":8}}]},"5":{"line":61,"type":"if","locations":[{"start":{"line":61,"column":8},"end":{"line":61,"column":8}},{"start":{"line":61,"column":8},"end":{"line":61,"column":8}}]},"6":{"line":62,"type":"if","locations":[{"start":{"line":62,"column":8},"end":{"line":62,"column":8}},{"start":{"line":62,"column":8},"end":{"line":62,"column":8}}]},"7":{"line":70,"type":"if","locations":[{"start":{"line":70,"column":8},"end":{"line":70,"column":8}},{"start":{"line":70,"column":8},"end":{"line":70,"column":8}}]}}},"contracts/TimeswapPair.sol":{"l":{"49":0,"50":0,"55":0,"60":0,"65":0,"70":0,"75":0,"80":0,"85":0,"102":0,"103":0,"104":0,"105":0,"106":0,"113":0,"114":0,"115":0,"116":0,"140":0,"141":0,"142":0,"143":0,"144":0,"146":0,"148":0,"149":0,"150":0,"152":0,"153":0,"155":0,"161":0,"163":0,"164":0,"166":0,"167":0,"169":0,"170":0,"171":0,"173":0,"175":0,"178":0,"179":0,"180":0,"182":0,"183":0,"184":0,"186":0,"187":0,"197":0,"198":0,"199":0,"200":0,"202":0,"204":0,"205":0,"207":0,"209":0,"211":0,"212":0,"214":0,"215":0,"217":0,"218":0,"231":0,"232":0,"233":0,"234":0,"236":0,"237":0,"239":0,"241":0,"242":0,"244":0,"246":0,"247":0,"249":0,"250":0,"252":0,"254":0,"255":0,"256":0,"258":0,"259":0,"269":0,"270":0,"271":0,"272":0,"274":0,"276":0,"277":0,"279":0,"280":0,"282":0,"284":0,"285":0,"287":0,"288":0,"290":0,"291":0,"293":0,"294":0,"307":0,"308":0,"309":0,"310":0,"312":0,"313":0,"315":0,"317":0,"319":0,"320":0,"322":0,"324":0,"326":0,"327":0,"328":0,"330":0,"331":0,"332":0,"334":0,"336":0,"337":0,"351":0,"352":0,"353":0,"354":0,"355":0,"357":0,"359":0,"361":0,"362":0,"363":0,"364":0,"365":0,"366":0,"367":0,"368":0,"369":0,"371":0,"373":0,"374":0,"376":0,"378":0,"379":0},"path":"/Users/mathepreneur/Documents/GitHub/Timeswap-V1-Core/contracts/TimeswapPair.sol","s":{"1":0,"2":0,"3":0,"4":0,"5":0,"6":0,"7":0,"8":0,"9":0,"10":0,"11":0,"12":0,"13":0,"14":0,"15":0,"16":0,"17":0,"18":0,"19":0,"20":0,"21":0,"22":0,"23":0,"24":0,"25":0,"26":0,"27":0,"28":0,"29":0,"30":0,"31":0,"32":0,"33":0,"34":0,"35":0,"36":0,"37":0,"38":0,"39":0,"40":0,"41":0,"42":0,"43":0,"44":0,"45":0,"46":0,"47":0,"48":0,"49":0,"50":0,"51":0,"52":0,"53":0,"54":0,"55":0,"56":0,"57":0,"58":0,"59":0,"60":0,"61":0,"62":0,"63":0,"64":0,"65":0,"66":0,"67":0,"68":0,"69":0,"70":0,"71":0,"72":0,"73":0,"74":0,"75":0,"76":0,"77":0,"78":0,"79":0,"80":0,"81":0,"82":0,"83":0,"84":0,"85":0,"86":0,"87":0,"88":0,"89":0,"90":0,"91":0,"92":0,"93":0,"94":0,"95":0,"96":0,"97":0,"98":0,"99":0,"100":0,"101":0,"102":0,"103":0,"104":0,"105":0,"106":0,"107":0,"108":0,"109":0,"110":0,"111":0,"112":0,"113":0,"114":0,"115":0,"116":0,"117":0,"118":0,"119":0,"120":0,"121":0,"122":0,"123":0,"124":0,"125":0,"126":0,"127":0,"128":0,"129":0,"130":0,"131":0,"132":0,"133":0,"134":0,"135":0,"136":0,"137":0,"138":0,"139":0,"140":0,"141":0,"142":0,"143":0,"144":0,"145":0,"146":0,"147":0,"148":0,"149":0,"150":0},"b":{"1":[0,0],"2":[0,0],"3":[0,0],"4":[0,0],"5":[0,0],"6":[0,0],"7":[0,0],"8":[0,0],"9":[0,0],"10":[0,0],"11":[0,0],"12":[0,0],"13":[0,0],"14":[0,0],"15":[0,0],"16":[0,0],"17":[0,0],"18":[0,0],"19":[0,0],"20":[0,0],"21":[0,0],"22":[0,0],"23":[0,0],"24":[0,0],"25":[0,0],"26":[0,0],"27":[0,0],"28":[0,0],"29":[0,0],"30":[0,0],"31":[0,0],"32":[0,0],"33":[0,0],"34":[0,0],"35":[0,0],"36":[0,0],"37":[0,0],"38":[0,0],"39":[0,0],"40":[0,0]},"f":{"1":0,"2":0,"3":0,"4":0,"5":0,"6":0,"7":0,"8":0,"9":0,"10":0,"11":0,"12":0,"13":0,"14":0,"15":0,"16":0},"fnMap":{"1":{"name":"constantProduct","line":48,"loc":{"start":{"line":48,"column":4},"end":{"line":51,"column":4}}},"2":{"name":"totalReserves","line":54,"loc":{"start":{"line":54,"column":4},"end":{"line":56,"column":4}}},"3":{"name":"totalLiquidity","line":59,"loc":{"start":{"line":59,"column":4},"end":{"line":61,"column":4}}},"4":{"name":"liquidityOf","line":64,"loc":{"start":{"line":64,"column":4},"end":{"line":66,"column":4}}},"5":{"name":"totalClaims","line":69,"loc":{"start":{"line":69,"column":4},"end":{"line":71,"column":4}}},"6":{"name":"claimsOf","line":74,"loc":{"start":{"line":74,"column":4},"end":{"line":76,"column":4}}},"7":{"name":"totalDebtCreated","line":79,"loc":{"start":{"line":79,"column":4},"end":{"line":81,"column":4}}},"8":{"name":"duesOf","line":84,"loc":{"start":{"line":84,"column":4},"end":{"line":86,"column":4}}},"9":{"name":"constructor","line":96,"loc":{"start":{"line":96,"column":4},"end":{"line":107,"column":4}}},"10":{"name":"lock","line":112,"loc":{"start":{"line":112,"column":4},"end":{"line":117,"column":4}}},"11":{"name":"mint","line":133,"loc":{"start":{"line":122,"column":4},"end":{"line":188,"column":4}}},"12":{"name":"burn","line":196,"loc":{"start":{"line":191,"column":4},"end":{"line":219,"column":4}}},"13":{"name":"lend","line":230,"loc":{"start":{"line":222,"column":4},"end":{"line":260,"column":4}}},"14":{"name":"withdraw","line":268,"loc":{"start":{"line":263,"column":4},"end":{"line":295,"column":4}}},"15":{"name":"borrow","line":306,"loc":{"start":{"line":298,"column":4},"end":{"line":338,"column":4}}},"16":{"name":"pay","line":349,"loc":{"start":{"line":341,"column":4},"end":{"line":380,"column":4}}}},"statementMap":{"1":{"start":{"line":49,"column":8},"end":{"line":49,"column":50}},"2":{"start":{"line":50,"column":8},"end":{"line":50,"column":42}},"3":{"start":{"line":55,"column":8},"end":{"line":55,"column":45}},"4":{"start":{"line":60,"column":8},"end":{"line":60,"column":51}},"5":{"start":{"line":65,"column":8},"end":{"line":65,"column":49}},"6":{"start":{"line":70,"column":8},"end":{"line":70,"column":48}},"7":{"start":{"line":75,"column":8},"end":{"line":75,"column":44}},"8":{"start":{"line":80,"column":8},"end":{"line":80,"column":53}},"9":{"start":{"line":85,"column":8},"end":{"line":85,"column":42}},"10":{"start":{"line":102,"column":8},"end":{"line":102,"column":37}},"11":{"start":{"line":103,"column":8},"end":{"line":103,"column":21}},"12":{"start":{"line":104,"column":8},"end":{"line":104,"column":31}},"13":{"start":{"line":105,"column":8},"end":{"line":105,"column":17}},"14":{"start":{"line":106,"column":8},"end":{"line":106,"column":33}},"15":{"start":{"line":113,"column":8},"end":{"line":113,"column":41}},"16":{"start":{"line":114,"column":8},"end":{"line":114,"column":17}},"17":{"start":{"line":116,"column":8},"end":{"line":116,"column":17}},"18":{"start":{"line":140,"column":8},"end":{"line":140,"column":53}},"19":{"start":{"line":141,"column":8},"end":{"line":141,"column":72}},"20":{"start":{"line":142,"column":8},"end":{"line":142,"column":81}},"21":{"start":{"line":143,"column":8},"end":{"line":143,"column":40}},"22":{"start":{"line":144,"column":8},"end":{"line":144,"column":57}},"23":{"start":{"line":146,"column":8},"end":{"line":146,"column":43}},"24":{"start":{"line":148,"column":8},"end":{"line":148,"column":4849}},"25":{"start":{"line":149,"column":12},"end":{"line":149,"column":74}},"26":{"start":{"line":150,"column":12},"end":{"line":150,"column":86}},"27":{"start":{"line":152,"column":12},"end":{"line":152,"column":54}},"28":{"start":{"line":153,"column":12},"end":{"line":153,"column":77}},"29":{"start":{"line":155,"column":12},"end":{"line":155,"column":5224}},"30":{"start":{"line":161,"column":12},"end":{"line":161,"column":86}},"31":{"start":{"line":163,"column":12},"end":{"line":163,"column":54}},"32":{"start":{"line":164,"column":12},"end":{"line":164,"column":77}},"33":{"start":{"line":166,"column":8},"end":{"line":166,"column":43}},"34":{"start":{"line":167,"column":8},"end":{"line":167,"column":52}},"35":{"start":{"line":169,"column":8},"end":{"line":169,"column":69}},"36":{"start":{"line":170,"column":8},"end":{"line":170,"column":92}},"37":{"start":{"line":171,"column":8},"end":{"line":171,"column":44}},"38":{"start":{"line":173,"column":8},"end":{"line":173,"column":75}},"39":{"start":{"line":175,"column":8},"end":{"line":175,"column":43}},"40":{"start":{"line":178,"column":8},"end":{"line":178,"column":45}},"41":{"start":{"line":179,"column":8},"end":{"line":179,"column":58}},"42":{"start":{"line":180,"column":8},"end":{"line":180,"column":49}},"43":{"start":{"line":182,"column":8},"end":{"line":182,"column":32}},"44":{"start":{"line":183,"column":8},"end":{"line":183,"column":32}},"45":{"start":{"line":184,"column":8},"end":{"line":184,"column":32}},"46":{"start":{"line":186,"column":8},"end":{"line":186,"column":39}},"47":{"start":{"line":187,"column":8},"end":{"line":187,"column":96}},"48":{"start":{"line":197,"column":8},"end":{"line":197,"column":53}},"49":{"start":{"line":198,"column":8},"end":{"line":198,"column":75}},"50":{"start":{"line":199,"column":8},"end":{"line":199,"column":84}},"51":{"start":{"line":200,"column":8},"end":{"line":200,"column":42}},"52":{"start":{"line":202,"column":8},"end":{"line":202,"column":43}},"53":{"start":{"line":204,"column":8},"end":{"line":204,"column":67}},"54":{"start":{"line":205,"column":8},"end":{"line":205,"column":77}},"55":{"start":{"line":207,"column":8},"end":{"line":207,"column":47}},"56":{"start":{"line":209,"column":8},"end":{"line":209,"column":50}},"57":{"start":{"line":211,"column":8},"end":{"line":211,"column":51}},"58":{"start":{"line":212,"column":8},"end":{"line":212,"column":61}},"59":{"start":{"line":214,"column":8},"end":{"line":214,"column":77}},"60":{"start":{"line":214,"column":33},"end":{"line":214,"column":76}},"61":{"start":{"line":215,"column":8},"end":{"line":215,"column":97}},"62":{"start":{"line":215,"column":38},"end":{"line":215,"column":96}},"63":{"start":{"line":217,"column":8},"end":{"line":217,"column":39}},"64":{"start":{"line":218,"column":8},"end":{"line":218,"column":86}},"65":{"start":{"line":231,"column":8},"end":{"line":231,"column":53}},"66":{"start":{"line":232,"column":8},"end":{"line":232,"column":73}},"67":{"start":{"line":233,"column":8},"end":{"line":233,"column":82}},"68":{"start":{"line":234,"column":8},"end":{"line":234,"column":40}},"69":{"start":{"line":236,"column":8},"end":{"line":236,"column":43}},"70":{"start":{"line":237,"column":8},"end":{"line":237,"column":56}},"71":{"start":{"line":239,"column":8},"end":{"line":239,"column":71}},"72":{"start":{"line":241,"column":8},"end":{"line":241,"column":72}},"73":{"start":{"line":242,"column":8},"end":{"line":242,"column":94}},"74":{"start":{"line":244,"column":8},"end":{"line":244,"column":44}},"75":{"start":{"line":246,"column":8},"end":{"line":246,"column":52}},"76":{"start":{"line":247,"column":8},"end":{"line":247,"column":62}},"77":{"start":{"line":249,"column":8},"end":{"line":249,"column":49}},"78":{"start":{"line":250,"column":8},"end":{"line":250,"column":64}},"79":{"start":{"line":252,"column":8},"end":{"line":252,"column":45}},"80":{"start":{"line":254,"column":8},"end":{"line":254,"column":32}},"81":{"start":{"line":255,"column":8},"end":{"line":255,"column":32}},"82":{"start":{"line":256,"column":8},"end":{"line":256,"column":32}},"83":{"start":{"line":258,"column":8},"end":{"line":258,"column":39}},"84":{"start":{"line":259,"column":8},"end":{"line":259,"column":82}},"85":{"start":{"line":269,"column":8},"end":{"line":269,"column":53}},"86":{"start":{"line":270,"column":8},"end":{"line":270,"column":75}},"87":{"start":{"line":271,"column":8},"end":{"line":271,"column":84}},"88":{"start":{"line":272,"column":8},"end":{"line":272,"column":70}},"89":{"start":{"line":274,"column":8},"end":{"line":274,"column":43}},"90":{"start":{"line":276,"column":8},"end":{"line":276,"column":73}},"91":{"start":{"line":277,"column":8},"end":{"line":277,"column":88}},"92":{"start":{"line":279,"column":8},"end":{"line":279,"column":51}},"93":{"start":{"line":280,"column":8},"end":{"line":280,"column":61}},"94":{"start":{"line":282,"column":8},"end":{"line":282,"column":55}},"95":{"start":{"line":284,"column":8},"end":{"line":284,"column":35}},"96":{"start":{"line":285,"column":8},"end":{"line":285,"column":45}},"97":{"start":{"line":287,"column":8},"end":{"line":287,"column":51}},"98":{"start":{"line":288,"column":8},"end":{"line":288,"column":61}},"99":{"start":{"line":290,"column":8},"end":{"line":290,"column":77}},"100":{"start":{"line":290,"column":33},"end":{"line":290,"column":76}},"101":{"start":{"line":291,"column":8},"end":{"line":291,"column":97}},"102":{"start":{"line":291,"column":38},"end":{"line":291,"column":96}},"103":{"start":{"line":293,"column":8},"end":{"line":293,"column":39}},"104":{"start":{"line":294,"column":8},"end":{"line":294,"column":87}},"105":{"start":{"line":307,"column":8},"end":{"line":307,"column":53}},"106":{"start":{"line":308,"column":8},"end":{"line":308,"column":68}},"107":{"start":{"line":309,"column":8},"end":{"line":309,"column":77}},"108":{"start":{"line":310,"column":8},"end":{"line":310,"column":40}},"109":{"start":{"line":312,"column":8},"end":{"line":312,"column":43}},"110":{"start":{"line":313,"column":8},"end":{"line":313,"column":56}},"111":{"start":{"line":315,"column":8},"end":{"line":315,"column":73}},"112":{"start":{"line":317,"column":8},"end":{"line":317,"column":71}},"113":{"start":{"line":319,"column":8},"end":{"line":319,"column":95}},"114":{"start":{"line":320,"column":8},"end":{"line":320,"column":44}},"115":{"start":{"line":322,"column":8},"end":{"line":322,"column":59}},"116":{"start":{"line":324,"column":8},"end":{"line":324,"column":43}},"117":{"start":{"line":326,"column":8},"end":{"line":326,"column":45}},"118":{"start":{"line":327,"column":8},"end":{"line":327,"column":58}},"119":{"start":{"line":328,"column":8},"end":{"line":328,"column":49}},"120":{"start":{"line":330,"column":8},"end":{"line":330,"column":32}},"121":{"start":{"line":331,"column":8},"end":{"line":331,"column":32}},"122":{"start":{"line":332,"column":8},"end":{"line":332,"column":32}},"123":{"start":{"line":334,"column":8},"end":{"line":334,"column":45}},"124":{"start":{"line":336,"column":8},"end":{"line":336,"column":39}},"125":{"start":{"line":337,"column":8},"end":{"line":337,"column":80}},"126":{"start":{"line":351,"column":8},"end":{"line":351,"column":53}},"127":{"start":{"line":352,"column":8},"end":{"line":352,"column":56}},"128":{"start":{"line":353,"column":8},"end":{"line":353,"column":62}},"129":{"start":{"line":354,"column":8},"end":{"line":354,"column":40}},"130":{"start":{"line":355,"column":8},"end":{"line":355,"column":46}},"131":{"start":{"line":357,"column":8},"end":{"line":357,"column":43}},"132":{"start":{"line":359,"column":8},"end":{"line":359,"column":45}},"133":{"start":{"line":361,"column":8},"end":{"line":361,"column":12874}},"134":{"start":{"line":362,"column":12},"end":{"line":362,"column":42}},"135":{"start":{"line":363,"column":12},"end":{"line":363,"column":66}},"136":{"start":{"line":364,"column":12},"end":{"line":364,"column":81}},"137":{"start":{"line":364,"column":37},"end":{"line":364,"column":80}},"138":{"start":{"line":365,"column":12},"end":{"line":365,"column":73}},"139":{"start":{"line":366,"column":12},"end":{"line":366,"column":34}},"140":{"start":{"line":367,"column":12},"end":{"line":367,"column":46}},"141":{"start":{"line":368,"column":12},"end":{"line":368,"column":33}},"142":{"start":{"line":369,"column":12},"end":{"line":369,"column":45}},"143":{"start":{"line":371,"column":8},"end":{"line":371,"column":59}},"144":{"start":{"line":371,"column":25},"end":{"line":371,"column":58}},"145":{"start":{"line":373,"column":8},"end":{"line":373,"column":43}},"146":{"start":{"line":374,"column":8},"end":{"line":374,"column":54}},"147":{"start":{"line":376,"column":8},"end":{"line":376,"column":73}},"148":{"start":{"line":376,"column":31},"end":{"line":376,"column":72}},"149":{"start":{"line":378,"column":8},"end":{"line":378,"column":39}},"150":{"start":{"line":379,"column":8},"end":{"line":379,"column":104}}},"branchMap":{"1":{"line":113,"type":"if","locations":[{"start":{"line":113,"column":8},"end":{"line":113,"column":8}},{"start":{"line":113,"column":8},"end":{"line":113,"column":8}}]},"2":{"line":140,"type":"if","locations":[{"start":{"line":140,"column":8},"end":{"line":140,"column":8}},{"start":{"line":140,"column":8},"end":{"line":140,"column":8}}]},"3":{"line":141,"type":"if","locations":[{"start":{"line":141,"column":8},"end":{"line":141,"column":8}},{"start":{"line":141,"column":8},"end":{"line":141,"column":8}}]},"4":{"line":142,"type":"if","locations":[{"start":{"line":142,"column":8},"end":{"line":142,"column":8}},{"start":{"line":142,"column":8},"end":{"line":142,"column":8}}]},"5":{"line":143,"type":"if","locations":[{"start":{"line":143,"column":8},"end":{"line":143,"column":8}},{"start":{"line":143,"column":8},"end":{"line":143,"column":8}}]},"6":{"line":144,"type":"if","locations":[{"start":{"line":144,"column":8},"end":{"line":144,"column":8}},{"start":{"line":144,"column":8},"end":{"line":144,"column":8}}]},"7":{"line":148,"type":"if","locations":[{"start":{"line":148,"column":8},"end":{"line":148,"column":8}},{"start":{"line":148,"column":8},"end":{"line":148,"column":8}}]},"8":{"line":166,"type":"if","locations":[{"start":{"line":166,"column":8},"end":{"line":166,"column":8}},{"start":{"line":166,"column":8},"end":{"line":166,"column":8}}]},"9":{"line":197,"type":"if","locations":[{"start":{"line":197,"column":8},"end":{"line":197,"column":8}},{"start":{"line":197,"column":8},"end":{"line":197,"column":8}}]},"10":{"line":198,"type":"if","locations":[{"start":{"line":198,"column":8},"end":{"line":198,"column":8}},{"start":{"line":198,"column":8},"end":{"line":198,"column":8}}]},"11":{"line":199,"type":"if","locations":[{"start":{"line":199,"column":8},"end":{"line":199,"column":8}},{"start":{"line":199,"column":8},"end":{"line":199,"column":8}}]},"12":{"line":200,"type":"if","locations":[{"start":{"line":200,"column":8},"end":{"line":200,"column":8}},{"start":{"line":200,"column":8},"end":{"line":200,"column":8}}]},"13":{"line":214,"type":"if","locations":[{"start":{"line":214,"column":8},"end":{"line":214,"column":8}},{"start":{"line":214,"column":8},"end":{"line":214,"column":8}}]},"14":{"line":215,"type":"if","locations":[{"start":{"line":215,"column":8},"end":{"line":215,"column":8}},{"start":{"line":215,"column":8},"end":{"line":215,"column":8}}]},"15":{"line":231,"type":"if","locations":[{"start":{"line":231,"column":8},"end":{"line":231,"column":8}},{"start":{"line":231,"column":8},"end":{"line":231,"column":8}}]},"16":{"line":232,"type":"if","locations":[{"start":{"line":232,"column":8},"end":{"line":232,"column":8}},{"start":{"line":232,"column":8},"end":{"line":232,"column":8}}]},"17":{"line":233,"type":"if","locations":[{"start":{"line":233,"column":8},"end":{"line":233,"column":8}},{"start":{"line":233,"column":8},"end":{"line":233,"column":8}}]},"18":{"line":234,"type":"if","locations":[{"start":{"line":234,"column":8},"end":{"line":234,"column":8}},{"start":{"line":234,"column":8},"end":{"line":234,"column":8}}]},"19":{"line":237,"type":"if","locations":[{"start":{"line":237,"column":8},"end":{"line":237,"column":8}},{"start":{"line":237,"column":8},"end":{"line":237,"column":8}}]},"20":{"line":269,"type":"if","locations":[{"start":{"line":269,"column":8},"end":{"line":269,"column":8}},{"start":{"line":269,"column":8},"end":{"line":269,"column":8}}]},"21":{"line":270,"type":"if","locations":[{"start":{"line":270,"column":8},"end":{"line":270,"column":8}},{"start":{"line":270,"column":8},"end":{"line":270,"column":8}}]},"22":{"line":271,"type":"if","locations":[{"start":{"line":271,"column":8},"end":{"line":271,"column":8}},{"start":{"line":271,"column":8},"end":{"line":271,"column":8}}]},"23":{"line":272,"type":"if","locations":[{"start":{"line":272,"column":8},"end":{"line":272,"column":8}},{"start":{"line":272,"column":8},"end":{"line":272,"column":8}}]},"24":{"line":290,"type":"if","locations":[{"start":{"line":290,"column":8},"end":{"line":290,"column":8}},{"start":{"line":290,"column":8},"end":{"line":290,"column":8}}]},"25":{"line":291,"type":"if","locations":[{"start":{"line":291,"column":8},"end":{"line":291,"column":8}},{"start":{"line":291,"column":8},"end":{"line":291,"column":8}}]},"26":{"line":307,"type":"if","locations":[{"start":{"line":307,"column":8},"end":{"line":307,"column":8}},{"start":{"line":307,"column":8},"end":{"line":307,"column":8}}]},"27":{"line":308,"type":"if","locations":[{"start":{"line":308,"column":8},"end":{"line":308,"column":8}},{"start":{"line":308,"column":8},"end":{"line":308,"column":8}}]},"28":{"line":309,"type":"if","locations":[{"start":{"line":309,"column":8},"end":{"line":309,"column":8}},{"start":{"line":309,"column":8},"end":{"line":309,"column":8}}]},"29":{"line":310,"type":"if","locations":[{"start":{"line":310,"column":8},"end":{"line":310,"column":8}},{"start":{"line":310,"column":8},"end":{"line":310,"column":8}}]},"30":{"line":313,"type":"if","locations":[{"start":{"line":313,"column":8},"end":{"line":313,"column":8}},{"start":{"line":313,"column":8},"end":{"line":313,"column":8}}]},"31":{"line":351,"type":"if","locations":[{"start":{"line":351,"column":8},"end":{"line":351,"column":8}},{"start":{"line":351,"column":8},"end":{"line":351,"column":8}}]},"32":{"line":352,"type":"if","locations":[{"start":{"line":352,"column":8},"end":{"line":352,"column":8}},{"start":{"line":352,"column":8},"end":{"line":352,"column":8}}]},"33":{"line":353,"type":"if","locations":[{"start":{"line":353,"column":8},"end":{"line":353,"column":8}},{"start":{"line":353,"column":8},"end":{"line":353,"column":8}}]},"34":{"line":354,"type":"if","locations":[{"start":{"line":354,"column":8},"end":{"line":354,"column":8}},{"start":{"line":354,"column":8},"end":{"line":354,"column":8}}]},"35":{"line":355,"type":"if","locations":[{"start":{"line":355,"column":8},"end":{"line":355,"column":8}},{"start":{"line":355,"column":8},"end":{"line":355,"column":8}}]},"36":{"line":363,"type":"if","locations":[{"start":{"line":363,"column":12},"end":{"line":363,"column":12}},{"start":{"line":363,"column":12},"end":{"line":363,"column":12}}]},"37":{"line":364,"type":"if","locations":[{"start":{"line":364,"column":12},"end":{"line":364,"column":12}},{"start":{"line":364,"column":12},"end":{"line":364,"column":12}}]},"38":{"line":364,"type":"if","locations":[{"start":{"line":364,"column":37},"end":{"line":364,"column":37}},{"start":{"line":364,"column":37},"end":{"line":364,"column":37}}]},"39":{"line":371,"type":"if","locations":[{"start":{"line":371,"column":8},"end":{"line":371,"column":8}},{"start":{"line":371,"column":8},"end":{"line":371,"column":8}}]},"40":{"line":376,"type":"if","locations":[{"start":{"line":376,"column":8},"end":{"line":376,"column":8}},{"start":{"line":376,"column":8},"end":{"line":376,"column":8}}]}}}}
-=======
-{"contracts/interfaces/callback/ITimeswapBorrowCallback.sol":{"l":{},"path":"/Users/dsukhani/Desktop/code/Timeswap-V1-Core/contracts/interfaces/callback/ITimeswapBorrowCallback.sol","s":{},"b":{},"f":{},"fnMap":{},"statementMap":{},"branchMap":{}},"contracts/interfaces/callback/ITimeswapLendCallback.sol":{"l":{},"path":"/Users/dsukhani/Desktop/code/Timeswap-V1-Core/contracts/interfaces/callback/ITimeswapLendCallback.sol","s":{},"b":{},"f":{},"fnMap":{},"statementMap":{},"branchMap":{}},"contracts/interfaces/callback/ITimeswapMintCallback.sol":{"l":{},"path":"/Users/dsukhani/Desktop/code/Timeswap-V1-Core/contracts/interfaces/callback/ITimeswapMintCallback.sol","s":{},"b":{},"f":{},"fnMap":{},"statementMap":{},"branchMap":{}},"contracts/interfaces/callback/ITimeswapPayCallback.sol":{"l":{},"path":"/Users/dsukhani/Desktop/code/Timeswap-V1-Core/contracts/interfaces/callback/ITimeswapPayCallback.sol","s":{},"b":{},"f":{},"fnMap":{},"statementMap":{},"branchMap":{}},"contracts/interfaces/IFactory.sol":{"l":{},"path":"/Users/dsukhani/Desktop/code/Timeswap-V1-Core/contracts/interfaces/IFactory.sol","s":{},"b":{},"f":{},"fnMap":{},"statementMap":{},"branchMap":{}},"contracts/interfaces/IPair.sol":{"l":{},"path":"/Users/dsukhani/Desktop/code/Timeswap-V1-Core/contracts/interfaces/IPair.sol","s":{},"b":{},"f":{},"fnMap":{},"statementMap":{},"branchMap":{}},"contracts/libraries/Array.sol":{"l":{"8":14,"10":14},"path":"/Users/dsukhani/Desktop/code/Timeswap-V1-Core/contracts/libraries/Array.sol","s":{"1":14,"2":14},"b":{},"f":{"1":14},"fnMap":{"1":{"name":"insert","line":7,"loc":{"start":{"line":7,"column":4},"end":{"line":12,"column":4}}}},"statementMap":{"1":{"start":{"line":8,"column":8},"end":{"line":8,"column":23}},"2":{"start":{"line":10,"column":8},"end":{"line":10,"column":24}}},"branchMap":{}},"contracts/libraries/BlockNumber.sol":{"l":{"10":16},"path":"/Users/dsukhani/Desktop/code/Timeswap-V1-Core/contracts/libraries/BlockNumber.sol","s":{"1":16},"b":{},"f":{"1":16},"fnMap":{"1":{"name":"get","line":9,"loc":{"start":{"line":9,"column":4},"end":{"line":11,"column":4}}}},"statementMap":{"1":{"start":{"line":10,"column":8},"end":{"line":10,"column":45}}},"branchMap":{}},"contracts/libraries/BorrowMath.sol":{"l":{"24":4,"25":4,"26":4,"27":4,"28":4,"30":4,"31":4,"32":4,"33":4,"34":4,"35":4,"36":4,"44":8,"45":8,"46":8,"54":4,"55":4,"56":4,"57":4,"58":4,"59":4,"68":4,"69":4,"70":4,"71":4,"72":4,"73":4,"74":4,"75":4,"76":4,"77":4,"78":4},"path":"/Users/dsukhani/Desktop/code/Timeswap-V1-Core/contracts/libraries/BorrowMath.sol","s":{"1":4,"2":4,"3":4,"4":4,"5":4,"6":4,"7":4,"8":4,"9":4,"10":4,"11":4,"12":4,"13":8,"14":8,"15":8,"16":4,"17":4,"18":4,"19":4,"20":4,"21":4,"22":4,"23":4,"24":4,"25":4,"26":4,"27":4,"28":4,"29":4,"30":4,"31":4,"32":4},"b":{"1":[4,0]},"f":{"1":4,"2":8,"3":4,"4":4},"fnMap":{"1":{"name":"check","line":17,"loc":{"start":{"line":17,"column":4},"end":{"line":37,"column":4}}},"2":{"name":"adjust","line":39,"loc":{"start":{"line":39,"column":4},"end":{"line":47,"column":4}}},"3":{"name":"getDebt","line":49,"loc":{"start":{"line":49,"column":4},"end":{"line":60,"column":4}}},"4":{"name":"getCollateral","line":62,"loc":{"start":{"line":62,"column":4},"end":{"line":79,"column":4}}}},"statementMap":{"1":{"start":{"line":24,"column":8},"end":{"line":24,"column":39}},"2":{"start":{"line":25,"column":8},"end":{"line":25,"column":46}},"3":{"start":{"line":26,"column":8},"end":{"line":26,"column":63}},"4":{"start":{"line":27,"column":8},"end":{"line":27,"column":63}},"5":{"start":{"line":28,"column":8},"end":{"line":28,"column":65}},"6":{"start":{"line":30,"column":8},"end":{"line":30,"column":35}},"7":{"start":{"line":31,"column":8},"end":{"line":31,"column":25}},"8":{"start":{"line":32,"column":8},"end":{"line":32,"column":21}},"9":{"start":{"line":33,"column":8},"end":{"line":33,"column":38}},"10":{"start":{"line":34,"column":8},"end":{"line":34,"column":29}},"11":{"start":{"line":35,"column":8},"end":{"line":35,"column":43}},"12":{"start":{"line":36,"column":8},"end":{"line":36,"column":47}},"13":{"start":{"line":44,"column":8},"end":{"line":44,"column":25}},"14":{"start":{"line":45,"column":8},"end":{"line":45,"column":22}},"15":{"start":{"line":46,"column":8},"end":{"line":46,"column":37}},"16":{"start":{"line":54,"column":8},"end":{"line":54,"column":34}},"17":{"start":{"line":55,"column":8},"end":{"line":55,"column":33}},"18":{"start":{"line":56,"column":8},"end":{"line":56,"column":27}},"19":{"start":{"line":57,"column":8},"end":{"line":57,"column":36}},"20":{"start":{"line":58,"column":8},"end":{"line":58,"column":27}},"21":{"start":{"line":59,"column":8},"end":{"line":59,"column":35}},"22":{"start":{"line":68,"column":8},"end":{"line":68,"column":40}},"23":{"start":{"line":69,"column":8},"end":{"line":69,"column":39}},"24":{"start":{"line":70,"column":8},"end":{"line":70,"column":31}},"25":{"start":{"line":71,"column":8},"end":{"line":71,"column":46}},"26":{"start":{"line":72,"column":8},"end":{"line":72,"column":37}},"27":{"start":{"line":73,"column":8},"end":{"line":73,"column":31}},"28":{"start":{"line":74,"column":8},"end":{"line":74,"column":38}},"29":{"start":{"line":75,"column":8},"end":{"line":75,"column":25}},"30":{"start":{"line":76,"column":8},"end":{"line":76,"column":88}},"31":{"start":{"line":77,"column":8},"end":{"line":77,"column":33}},"32":{"start":{"line":78,"column":8},"end":{"line":78,"column":47}}},"branchMap":{"1":{"line":36,"type":"if","locations":[{"start":{"line":36,"column":8},"end":{"line":36,"column":8}},{"start":{"line":36,"column":8},"end":{"line":36,"column":8}}]}}},"contracts/libraries/BurnMath.sol":{"l":{"16":2,"17":2,"18":2,"19":2,"20":2,"21":2,"28":2,"29":2,"30":2,"31":2,"32":2,"34":0,"35":0,"36":0,"37":0,"38":0,"39":0,"40":0,"41":0},"path":"/Users/dsukhani/Desktop/code/Timeswap-V1-Core/contracts/libraries/BurnMath.sol","s":{"1":2,"2":2,"3":0,"4":2,"5":2,"6":2,"7":2,"8":2,"9":2,"10":2,"11":2,"12":2,"13":0,"14":0,"15":0,"16":0,"17":0,"18":0,"19":0,"20":0,"21":0},"b":{"1":[0,2],"2":[2,0],"3":[0,0]},"f":{"1":2,"2":2},"fnMap":{"1":{"name":"getAsset","line":12,"loc":{"start":{"line":12,"column":4},"end":{"line":22,"column":4}}},"2":{"name":"getCollateral","line":24,"loc":{"start":{"line":24,"column":4},"end":{"line":42,"column":4}}}},"statementMap":{"1":{"start":{"line":16,"column":8},"end":{"line":16,"column":51}},"2":{"start":{"line":17,"column":8},"end":{"line":17,"column":67}},"3":{"start":{"line":17,"column":52},"end":{"line":17,"column":67}},"4":{"start":{"line":18,"column":8},"end":{"line":18,"column":40}},"5":{"start":{"line":19,"column":8},"end":{"line":19,"column":42}},"6":{"start":{"line":20,"column":8},"end":{"line":20,"column":70}},"7":{"start":{"line":21,"column":8},"end":{"line":21,"column":39}},"8":{"start":{"line":28,"column":8},"end":{"line":28,"column":51}},"9":{"start":{"line":29,"column":8},"end":{"line":29,"column":58}},"10":{"start":{"line":30,"column":8},"end":{"line":30,"column":1010}},"11":{"start":{"line":31,"column":12},"end":{"line":31,"column":84}},"12":{"start":{"line":32,"column":12},"end":{"line":32,"column":61}},"13":{"start":{"line":34,"column":8},"end":{"line":34,"column":48}},"14":{"start":{"line":35,"column":8},"end":{"line":35,"column":30}},"15":{"start":{"line":36,"column":8},"end":{"line":36,"column":45}},"16":{"start":{"line":37,"column":8},"end":{"line":37,"column":104}},"17":{"start":{"line":37,"column":84},"end":{"line":37,"column":104}},"18":{"start":{"line":38,"column":8},"end":{"line":38,"column":47}},"19":{"start":{"line":39,"column":8},"end":{"line":39,"column":32}},"20":{"start":{"line":40,"column":8},"end":{"line":40,"column":105}},"21":{"start":{"line":41,"column":8},"end":{"line":41,"column":49}}},"branchMap":{"1":{"line":17,"type":"if","locations":[{"start":{"line":17,"column":8},"end":{"line":17,"column":8}},{"start":{"line":17,"column":8},"end":{"line":17,"column":8}}]},"2":{"line":30,"type":"if","locations":[{"start":{"line":30,"column":8},"end":{"line":30,"column":8}},{"start":{"line":30,"column":8},"end":{"line":30,"column":8}}]},"3":{"line":37,"type":"if","locations":[{"start":{"line":37,"column":8},"end":{"line":37,"column":8}},{"start":{"line":37,"column":8},"end":{"line":37,"column":8}}]}}},"contracts/libraries/Callback.sol":{"l":{"24":10,"25":10,"26":10,"27":10,"28":10,"29":10,"30":10,"38":3,"39":3,"40":3,"41":3,"49":4,"50":4,"51":4,"52":4,"60":1,"61":1,"62":1,"63":1},"path":"/Users/dsukhani/Desktop/code/Timeswap-V1-Core/contracts/libraries/Callback.sol","s":{"1":10,"2":10,"3":10,"4":10,"5":10,"6":10,"7":10,"8":3,"9":3,"10":3,"11":3,"12":4,"13":4,"14":4,"15":4,"16":1,"17":1,"18":1,"19":1},"b":{"1":[10,0],"2":[10,0],"3":[3,0],"4":[4,0],"5":[1,0]},"f":{"1":10,"2":3,"3":4,"4":1},"fnMap":{"1":{"name":"mint","line":17,"loc":{"start":{"line":17,"column":4},"end":{"line":31,"column":4}}},"2":{"name":"lend","line":33,"loc":{"start":{"line":33,"column":4},"end":{"line":42,"column":4}}},"3":{"name":"borrow","line":44,"loc":{"start":{"line":44,"column":4},"end":{"line":53,"column":4}}},"4":{"name":"pay","line":55,"loc":{"start":{"line":55,"column":4},"end":{"line":64,"column":4}}}},"statementMap":{"1":{"start":{"line":24,"column":8},"end":{"line":24,"column":50}},"2":{"start":{"line":25,"column":8},"end":{"line":25,"column":60}},"3":{"start":{"line":26,"column":8},"end":{"line":26,"column":90}},"4":{"start":{"line":27,"column":8},"end":{"line":27,"column":51}},"5":{"start":{"line":28,"column":8},"end":{"line":28,"column":61}},"6":{"start":{"line":29,"column":8},"end":{"line":29,"column":61}},"7":{"start":{"line":30,"column":8},"end":{"line":30,"column":76}},"8":{"start":{"line":38,"column":8},"end":{"line":38,"column":50}},"9":{"start":{"line":39,"column":8},"end":{"line":39,"column":76}},"10":{"start":{"line":40,"column":8},"end":{"line":40,"column":51}},"11":{"start":{"line":41,"column":8},"end":{"line":41,"column":61}},"12":{"start":{"line":49,"column":8},"end":{"line":49,"column":60}},"13":{"start":{"line":50,"column":8},"end":{"line":50,"column":85}},"14":{"start":{"line":51,"column":8},"end":{"line":51,"column":61}},"15":{"start":{"line":52,"column":8},"end":{"line":52,"column":76}},"16":{"start":{"line":60,"column":8},"end":{"line":60,"column":50}},"17":{"start":{"line":61,"column":8},"end":{"line":61,"column":74}},"18":{"start":{"line":62,"column":8},"end":{"line":62,"column":51}},"19":{"start":{"line":63,"column":8},"end":{"line":63,"column":61}}},"branchMap":{"1":{"line":29,"type":"if","locations":[{"start":{"line":29,"column":8},"end":{"line":29,"column":8}},{"start":{"line":29,"column":8},"end":{"line":29,"column":8}}]},"2":{"line":30,"type":"if","locations":[{"start":{"line":30,"column":8},"end":{"line":30,"column":8}},{"start":{"line":30,"column":8},"end":{"line":30,"column":8}}]},"3":{"line":41,"type":"if","locations":[{"start":{"line":41,"column":8},"end":{"line":41,"column":8}},{"start":{"line":41,"column":8},"end":{"line":41,"column":8}}]},"4":{"line":52,"type":"if","locations":[{"start":{"line":52,"column":8},"end":{"line":52,"column":8}},{"start":{"line":52,"column":8},"end":{"line":52,"column":8}}]},"5":{"line":63,"type":"if","locations":[{"start":{"line":63,"column":8},"end":{"line":63,"column":8}},{"start":{"line":63,"column":8},"end":{"line":63,"column":8}}]}}},"contracts/libraries/ConstantProduct.sol":{"l":{"16":7,"17":7,"19":7,"20":7},"path":"/Users/dsukhani/Desktop/code/Timeswap-V1-Core/contracts/libraries/ConstantProduct.sol","s":{"1":7,"2":7,"3":7,"4":7,"5":7},"b":{"1":[7,0],"2":[7,0],"3":[7,0]},"f":{"1":7},"fnMap":{"1":{"name":"checkConstantProduct","line":10,"loc":{"start":{"line":10,"column":4},"end":{"line":21,"column":4}}}},"statementMap":{"1":{"start":{"line":16,"column":8},"end":{"line":16,"column":90}},"2":{"start":{"line":17,"column":8},"end":{"line":17,"column":93}},"3":{"start":{"line":19,"column":8},"end":{"line":19,"column":45}},"4":{"start":{"line":20,"column":8},"end":{"line":20,"column":67}},"5":{"start":{"line":20,"column":29},"end":{"line":20,"column":66}}},"branchMap":{"1":{"line":19,"type":"if","locations":[{"start":{"line":19,"column":8},"end":{"line":19,"column":8}},{"start":{"line":19,"column":8},"end":{"line":19,"column":8}}]},"2":{"line":20,"type":"if","locations":[{"start":{"line":20,"column":8},"end":{"line":20,"column":8}},{"start":{"line":20,"column":8},"end":{"line":20,"column":8}}]},"3":{"line":20,"type":"if","locations":[{"start":{"line":20,"column":29},"end":{"line":20,"column":29}},{"start":{"line":20,"column":29},"end":{"line":20,"column":29}}]}}},"contracts/libraries/FullMath.sol":{"l":{"11":48,"29":34,"32":34,"33":34,"34":34,"37":34,"42":0,"50":0,"51":0,"55":0,"63":0,"64":0,"68":0,"73":0,"79":0,"82":0,"89":0,"90":0,"112":0,"125":14,"126":14},"path":"/Users/dsukhani/Desktop/code/Timeswap-V1-Core/contracts/libraries/FullMath.sol","s":{"1":34,"2":34,"3":34,"4":34,"5":0,"6":0,"7":0,"8":0,"9":0,"10":0,"11":14,"12":14},"b":{"1":[34,0],"2":[34,0],"3":[0,0],"4":[14,0]},"f":{"1":48,"2":34,"3":14},"fnMap":{"1":{"name":"mul512","line":5,"loc":{"start":{"line":5,"column":4},"end":{"line":16,"column":4}}},"2":{"name":"mulDiv","line":24,"loc":{"start":{"line":24,"column":4},"end":{"line":113,"column":4}}},"3":{"name":"mulDivUp","line":120,"loc":{"start":{"line":120,"column":4},"end":{"line":127,"column":4}}}},"statementMap":{"1":{"start":{"line":29,"column":8},"end":{"line":29,"column":53}},"2":{"start":{"line":32,"column":8},"end":{"line":32,"column":1273}},"3":{"start":{"line":33,"column":12},"end":{"line":33,"column":35}},"4":{"start":{"line":37,"column":12},"end":{"line":37,"column":25}},"5":{"start":{"line":42,"column":8},"end":{"line":42,"column":35}},"6":{"start":{"line":50,"column":8},"end":{"line":50,"column":25}},"7":{"start":{"line":63,"column":8},"end":{"line":63,"column":20}},"8":{"start":{"line":82,"column":8},"end":{"line":82,"column":28}},"9":{"start":{"line":89,"column":8},"end":{"line":89,"column":19}},"10":{"start":{"line":112,"column":8},"end":{"line":112,"column":21}},"11":{"start":{"line":125,"column":8},"end":{"line":125,"column":41}},"12":{"start":{"line":126,"column":8},"end":{"line":126,"column":51}}},"branchMap":{"1":{"line":32,"type":"if","locations":[{"start":{"line":32,"column":8},"end":{"line":32,"column":8}},{"start":{"line":32,"column":8},"end":{"line":32,"column":8}}]},"2":{"line":33,"type":"if","locations":[{"start":{"line":33,"column":12},"end":{"line":33,"column":12}},{"start":{"line":33,"column":12},"end":{"line":33,"column":12}}]},"3":{"line":42,"type":"if","locations":[{"start":{"line":42,"column":8},"end":{"line":42,"column":8}},{"start":{"line":42,"column":8},"end":{"line":42,"column":8}}]},"4":{"line":126,"type":"if","locations":[{"start":{"line":126,"column":8},"end":{"line":126,"column":8}},{"start":{"line":126,"column":8},"end":{"line":126,"column":8}}]}}},"contracts/libraries/LendMath.sol":{"l":{"21":3,"22":3,"23":3,"24":3,"25":3,"27":3,"28":3,"29":3,"30":3,"31":3,"32":3,"33":3,"41":6,"42":6,"43":6,"51":3,"52":3,"53":3,"54":3,"55":3,"56":3,"65":3,"66":3,"67":3,"68":3,"69":3,"70":3,"71":3,"72":3,"73":3,"74":3,"75":3},"path":"/Users/dsukhani/Desktop/code/Timeswap-V1-Core/contracts/libraries/LendMath.sol","s":{"1":3,"2":3,"3":3,"4":3,"5":3,"6":3,"7":3,"8":3,"9":3,"10":3,"11":3,"12":3,"13":6,"14":6,"15":6,"16":3,"17":3,"18":3,"19":3,"20":3,"21":3,"22":3,"23":3,"24":3,"25":3,"26":3,"27":3,"28":3,"29":3,"30":3,"31":3,"32":3},"b":{"1":[3,0]},"f":{"1":3,"2":6,"3":3,"4":3},"fnMap":{"1":{"name":"check","line":14,"loc":{"start":{"line":14,"column":4},"end":{"line":34,"column":4}}},"2":{"name":"adjust","line":36,"loc":{"start":{"line":36,"column":4},"end":{"line":44,"column":4}}},"3":{"name":"getBond","line":46,"loc":{"start":{"line":46,"column":4},"end":{"line":57,"column":4}}},"4":{"name":"getInsurance","line":59,"loc":{"start":{"line":59,"column":4},"end":{"line":76,"column":4}}}},"statementMap":{"1":{"start":{"line":21,"column":8},"end":{"line":21,"column":39}},"2":{"start":{"line":22,"column":8},"end":{"line":22,"column":46}},"3":{"start":{"line":23,"column":8},"end":{"line":23,"column":63}},"4":{"start":{"line":24,"column":8},"end":{"line":24,"column":63}},"5":{"start":{"line":25,"column":8},"end":{"line":25,"column":65}},"6":{"start":{"line":27,"column":8},"end":{"line":27,"column":35}},"7":{"start":{"line":28,"column":8},"end":{"line":28,"column":25}},"8":{"start":{"line":29,"column":8},"end":{"line":29,"column":21}},"9":{"start":{"line":30,"column":8},"end":{"line":30,"column":38}},"10":{"start":{"line":31,"column":8},"end":{"line":31,"column":29}},"11":{"start":{"line":32,"column":8},"end":{"line":32,"column":29}},"12":{"start":{"line":33,"column":8},"end":{"line":33,"column":47}},"13":{"start":{"line":41,"column":8},"end":{"line":41,"column":25}},"14":{"start":{"line":42,"column":8},"end":{"line":42,"column":22}},"15":{"start":{"line":43,"column":8},"end":{"line":43,"column":37}},"16":{"start":{"line":51,"column":8},"end":{"line":51,"column":35}},"17":{"start":{"line":52,"column":8},"end":{"line":52,"column":34}},"18":{"start":{"line":53,"column":8},"end":{"line":53,"column":28}},"19":{"start":{"line":54,"column":8},"end":{"line":54,"column":22}},"20":{"start":{"line":55,"column":8},"end":{"line":55,"column":28}},"21":{"start":{"line":56,"column":8},"end":{"line":56,"column":37}},"22":{"start":{"line":65,"column":8},"end":{"line":65,"column":40}},"23":{"start":{"line":66,"column":8},"end":{"line":66,"column":39}},"24":{"start":{"line":67,"column":8},"end":{"line":67,"column":31}},"25":{"start":{"line":68,"column":8},"end":{"line":68,"column":46}},"26":{"start":{"line":69,"column":8},"end":{"line":69,"column":37}},"27":{"start":{"line":70,"column":8},"end":{"line":70,"column":31}},"28":{"start":{"line":71,"column":8},"end":{"line":71,"column":38}},"29":{"start":{"line":72,"column":8},"end":{"line":72,"column":25}},"30":{"start":{"line":73,"column":8},"end":{"line":73,"column":86}},"31":{"start":{"line":74,"column":8},"end":{"line":74,"column":33}},"32":{"start":{"line":75,"column":8},"end":{"line":75,"column":47}}},"branchMap":{"1":{"line":33,"type":"if","locations":[{"start":{"line":33,"column":8},"end":{"line":33,"column":8}},{"start":{"line":33,"column":8},"end":{"line":33,"column":8}}]}}},"contracts/libraries/Math.sol":{"l":{"6":4,"7":4,"11":14,"12":14},"path":"/Users/dsukhani/Desktop/code/Timeswap-V1-Core/contracts/libraries/Math.sol","s":{"1":4,"2":4,"3":14,"4":14},"b":{"1":[4,0],"2":[14,0]},"f":{"1":4,"2":14},"fnMap":{"1":{"name":"divUp","line":5,"loc":{"start":{"line":5,"column":4},"end":{"line":8,"column":4}}},"2":{"name":"shiftUp","line":10,"loc":{"start":{"line":10,"column":4},"end":{"line":13,"column":4}}}},"statementMap":{"1":{"start":{"line":6,"column":8},"end":{"line":6,"column":16}},"2":{"start":{"line":7,"column":8},"end":{"line":7,"column":26}},"3":{"start":{"line":11,"column":8},"end":{"line":11,"column":17}},"4":{"start":{"line":12,"column":8},"end":{"line":12,"column":28}}},"branchMap":{"1":{"line":7,"type":"if","locations":[{"start":{"line":7,"column":8},"end":{"line":7,"column":8}},{"start":{"line":7,"column":8},"end":{"line":7,"column":8}}]},"2":{"line":12,"type":"if","locations":[{"start":{"line":12,"column":8},"end":{"line":12,"column":8}},{"start":{"line":12,"column":8},"end":{"line":12,"column":8}}]}}},"contracts/libraries/MintMath.sol":{"l":{"17":9,"18":9,"27":1,"39":10,"40":10,"41":10,"42":10,"43":10,"51":1,"52":1,"54":0,"56":0,"65":10,"66":10,"67":10,"68":10,"69":10,"70":10,"79":10,"80":10,"81":10,"82":10,"83":10,"84":10},"path":"/Users/dsukhani/Desktop/code/Timeswap-V1-Core/contracts/libraries/MintMath.sol","s":{"1":9,"2":9,"3":1,"4":10,"5":10,"6":10,"7":10,"8":10,"9":1,"10":1,"11":0,"12":0,"13":0,"14":10,"15":10,"16":10,"17":10,"18":10,"19":10,"20":10,"21":10,"22":10,"23":10,"24":10,"25":10},"b":{"1":[1,0],"2":[0,0]},"f":{"1":9,"2":1,"3":10,"4":1,"5":10,"6":10},"fnMap":{"1":{"name":"getLiquidityTotal","line":14,"loc":{"start":{"line":14,"column":4},"end":{"line":19,"column":4}}},"2":{"name":"getLiquidityTotal","line":21,"loc":{"start":{"line":21,"column":4},"end":{"line":32,"column":4}}},"3":{"name":"getLiquidity","line":34,"loc":{"start":{"line":34,"column":4},"end":{"line":44,"column":4}}},"4":{"name":"min","line":46,"loc":{"start":{"line":46,"column":4},"end":{"line":58,"column":4}}},"5":{"name":"getDebt","line":60,"loc":{"start":{"line":60,"column":4},"end":{"line":71,"column":4}}},"6":{"name":"getCollateral","line":73,"loc":{"start":{"line":73,"column":4},"end":{"line":85,"column":4}}}},"statementMap":{"1":{"start":{"line":17,"column":8},"end":{"line":17,"column":33}},"2":{"start":{"line":18,"column":8},"end":{"line":18,"column":28}},"3":{"start":{"line":27,"column":8},"end":{"line":27,"column":737}},"4":{"start":{"line":39,"column":8},"end":{"line":39,"column":38}},"5":{"start":{"line":40,"column":8},"end":{"line":40,"column":37}},"6":{"start":{"line":41,"column":8},"end":{"line":41,"column":33}},"7":{"start":{"line":42,"column":8},"end":{"line":42,"column":35}},"8":{"start":{"line":43,"column":8},"end":{"line":43,"column":71}},"9":{"start":{"line":51,"column":8},"end":{"line":51,"column":1482}},"10":{"start":{"line":52,"column":12},"end":{"line":52,"column":16}},"11":{"start":{"line":53,"column":15},"end":{"line":53,"column":1540}},"12":{"start":{"line":54,"column":12},"end":{"line":54,"column":16}},"13":{"start":{"line":56,"column":12},"end":{"line":56,"column":16}},"14":{"start":{"line":65,"column":8},"end":{"line":65,"column":34}},"15":{"start":{"line":66,"column":8},"end":{"line":66,"column":33}},"16":{"start":{"line":67,"column":8},"end":{"line":67,"column":27}},"17":{"start":{"line":68,"column":8},"end":{"line":68,"column":36}},"18":{"start":{"line":69,"column":8},"end":{"line":69,"column":27}},"19":{"start":{"line":70,"column":8},"end":{"line":70,"column":35}},"20":{"start":{"line":79,"column":8},"end":{"line":79,"column":40}},"21":{"start":{"line":80,"column":8},"end":{"line":80,"column":39}},"22":{"start":{"line":81,"column":8},"end":{"line":81,"column":33}},"23":{"start":{"line":82,"column":8},"end":{"line":82,"column":48}},"24":{"start":{"line":83,"column":8},"end":{"line":83,"column":82}},"25":{"start":{"line":84,"column":8},"end":{"line":84,"column":47}}},"branchMap":{"1":{"line":51,"type":"if","locations":[{"start":{"line":51,"column":8},"end":{"line":51,"column":8}},{"start":{"line":51,"column":8},"end":{"line":51,"column":8}}]},"2":{"line":53,"type":"if","locations":[{"start":{"line":53,"column":15},"end":{"line":53,"column":15}},{"start":{"line":53,"column":15},"end":{"line":53,"column":15}}]}}},"contracts/libraries/PayMath.sol":{"l":{"12":1},"path":"/Users/dsukhani/Desktop/code/Timeswap-V1-Core/contracts/libraries/PayMath.sol","s":{"1":1},"b":{"1":[1,0]},"f":{"1":1},"fnMap":{"1":{"name":"checkProportional","line":7,"loc":{"start":{"line":7,"column":4},"end":{"line":13,"column":4}}}},"statementMap":{"1":{"start":{"line":12,"column":8},"end":{"line":12,"column":99}}},"branchMap":{"1":{"line":12,"type":"if","locations":[{"start":{"line":12,"column":8},"end":{"line":12,"column":8}},{"start":{"line":12,"column":8},"end":{"line":12,"column":8}}]}}},"contracts/libraries/SafeBalance.sol":{"l":{"13":56,"18":56},"path":"/Users/dsukhani/Desktop/code/Timeswap-V1-Core/contracts/libraries/SafeBalance.sol","s":{"1":56,"2":56},"b":{},"f":{"1":56},"fnMap":{"1":{"name":"safeBalance","line":10,"loc":{"start":{"line":10,"column":4},"end":{"line":19,"column":4}}}},"statementMap":{"1":{"start":{"line":13,"column":8},"end":{"line":13,"column":359}},"2":{"start":{"line":18,"column":8},"end":{"line":18,"column":42}}},"branchMap":{}},"contracts/libraries/SafeCast.sol":{"l":{"6":16,"10":28,"14":11,"18":0,"19":0},"path":"/Users/dsukhani/Desktop/code/Timeswap-V1-Core/contracts/libraries/SafeCast.sol","s":{"1":16,"2":28,"3":11,"4":0,"5":0,"6":0},"b":{"1":[28,0],"2":[11,0],"3":[0,0]},"f":{"1":16,"2":28,"3":11,"4":0},"fnMap":{"1":{"name":"modUint32","line":5,"loc":{"start":{"line":5,"column":4},"end":{"line":7,"column":4}}},"2":{"name":"toUint112","line":9,"loc":{"start":{"line":9,"column":4},"end":{"line":11,"column":4}}},"3":{"name":"toUint128","line":13,"loc":{"start":{"line":13,"column":4},"end":{"line":15,"column":4}}},"4":{"name":"truncateUint112","line":17,"loc":{"start":{"line":17,"column":4},"end":{"line":20,"column":4}}}},"statementMap":{"1":{"start":{"line":6,"column":8},"end":{"line":6,"column":34}},"2":{"start":{"line":10,"column":8},"end":{"line":10,"column":37}},"3":{"start":{"line":14,"column":8},"end":{"line":14,"column":37}},"4":{"start":{"line":18,"column":8},"end":{"line":18,"column":63}},"5":{"start":{"line":18,"column":35},"end":{"line":18,"column":63}},"6":{"start":{"line":19,"column":8},"end":{"line":19,"column":21}}},"branchMap":{"1":{"line":10,"type":"if","locations":[{"start":{"line":10,"column":8},"end":{"line":10,"column":8}},{"start":{"line":10,"column":8},"end":{"line":10,"column":8}}]},"2":{"line":14,"type":"if","locations":[{"start":{"line":14,"column":8},"end":{"line":14,"column":8}},{"start":{"line":14,"column":8},"end":{"line":14,"column":8}}]},"3":{"line":18,"type":"if","locations":[{"start":{"line":18,"column":8},"end":{"line":18,"column":8}},{"start":{"line":18,"column":8},"end":{"line":18,"column":8}}]}}},"contracts/libraries/SafeTransfer.sol":{"l":{"15":11},"path":"/Users/dsukhani/Desktop/code/Timeswap-V1-Core/contracts/libraries/SafeTransfer.sol","s":{"1":11},"b":{},"f":{"1":11},"fnMap":{"1":{"name":"safeTransfer","line":10,"loc":{"start":{"line":10,"column":4},"end":{"line":16,"column":4}}}},"statementMap":{"1":{"start":{"line":15,"column":8},"end":{"line":15,"column":46}}},"branchMap":{}},"contracts/libraries/WithdrawMath.sol":{"l":{"16":1,"17":1,"18":1,"19":1,"20":1,"21":1,"28":1,"29":1,"30":1,"31":1,"32":1,"33":1,"34":1,"35":0,"36":0},"path":"/Users/dsukhani/Desktop/code/Timeswap-V1-Core/contracts/libraries/WithdrawMath.sol","s":{"1":1,"2":1,"3":0,"4":1,"5":1,"6":1,"7":1,"8":1,"9":1,"10":0,"11":1,"12":1,"13":1,"14":1,"15":1,"16":0,"17":0},"b":{"1":[0,1],"2":[0,1],"3":[1,0]},"f":{"1":1,"2":1},"fnMap":{"1":{"name":"getAsset","line":12,"loc":{"start":{"line":12,"column":4},"end":{"line":22,"column":4}}},"2":{"name":"getCollateral","line":24,"loc":{"start":{"line":24,"column":4},"end":{"line":37,"column":4}}}},"statementMap":{"1":{"start":{"line":16,"column":8},"end":{"line":16,"column":51}},"2":{"start":{"line":17,"column":8},"end":{"line":17,"column":76}},"3":{"start":{"line":17,"column":52},"end":{"line":17,"column":76}},"4":{"start":{"line":18,"column":8},"end":{"line":18,"column":34}},"5":{"start":{"line":19,"column":8},"end":{"line":19,"column":32}},"6":{"start":{"line":20,"column":8},"end":{"line":20,"column":42}},"7":{"start":{"line":21,"column":8},"end":{"line":21,"column":39}},"8":{"start":{"line":28,"column":8},"end":{"line":28,"column":51}},"9":{"start":{"line":29,"column":8},"end":{"line":29,"column":72}},"10":{"start":{"line":29,"column":52},"end":{"line":29,"column":72}},"11":{"start":{"line":30,"column":8},"end":{"line":30,"column":55}},"12":{"start":{"line":31,"column":8},"end":{"line":31,"column":37}},"13":{"start":{"line":32,"column":8},"end":{"line":32,"column":52}},"14":{"start":{"line":33,"column":8},"end":{"line":33,"column":1178}},"15":{"start":{"line":34,"column":12},"end":{"line":34,"column":46}},"16":{"start":{"line":35,"column":8},"end":{"line":35,"column":112}},"17":{"start":{"line":36,"column":8},"end":{"line":36,"column":49}}},"branchMap":{"1":{"line":17,"type":"if","locations":[{"start":{"line":17,"column":8},"end":{"line":17,"column":8}},{"start":{"line":17,"column":8},"end":{"line":17,"column":8}}]},"2":{"line":29,"type":"if","locations":[{"start":{"line":29,"column":8},"end":{"line":29,"column":8}},{"start":{"line":29,"column":8},"end":{"line":29,"column":8}}]},"3":{"line":33,"type":"if","locations":[{"start":{"line":33,"column":8},"end":{"line":33,"column":8}},{"start":{"line":33,"column":8},"end":{"line":33,"column":8}}]}}},"contracts/test/TestToken.sol":{"l":{"12":72},"path":"/Users/dsukhani/Desktop/code/Timeswap-V1-Core/contracts/test/TestToken.sol","s":{"1":72},"b":{},"f":{"1":72},"fnMap":{"1":{"name":"constructor","line":11,"loc":{"start":{"line":7,"column":4},"end":{"line":13,"column":4}}}},"statementMap":{"1":{"start":{"line":12,"column":8},"end":{"line":12,"column":32}}},"branchMap":{}},"contracts/test/TimeswapPairCallee.sol":{"l":{"18":24,"19":24,"35":9,"39":11,"58":11,"70":3,"82":4,"92":2,"101":10,"105":10,"107":10,"108":10,"109":10,"113":3,"114":3,"116":3,"117":3,"121":4,"122":4,"124":4,"125":4,"134":1,"135":1,"136":1},"path":"/Users/dsukhani/Desktop/code/Timeswap-V1-Core/contracts/test/TimeswapPairCallee.sol","s":{"1":24,"2":24,"3":9,"4":11,"5":11,"6":3,"7":4,"8":2,"9":10,"10":10,"11":10,"12":10,"13":10,"14":3,"15":3,"16":3,"17":3,"18":4,"19":4,"20":4,"21":4,"22":1,"23":1,"24":1},"b":{"1":[10,0],"2":[3,0],"3":[4,0]},"f":{"1":24,"2":9,"3":11,"4":11,"5":3,"6":4,"7":2,"8":10,"9":3,"10":4,"11":1},"fnMap":{"1":{"name":"constructor","line":17,"loc":{"start":{"line":17,"column":4},"end":{"line":20,"column":4}}},"2":{"name":"getData","line":34,"loc":{"start":{"line":34,"column":4},"end":{"line":36,"column":4}}},"3":{"name":"getDataMint","line":38,"loc":{"start":{"line":38,"column":4},"end":{"line":40,"column":4}}},"4":{"name":"mint","line":45,"loc":{"start":{"line":45,"column":8},"end":{"line":59,"column":8}}},"5":{"name":"lend","line":62,"loc":{"start":{"line":62,"column":4},"end":{"line":71,"column":4}}},"6":{"name":"borrow","line":74,"loc":{"start":{"line":74,"column":4},"end":{"line":83,"column":4}}},"7":{"name":"pay","line":84,"loc":{"start":{"line":84,"column":4},"end":{"line":93,"column":4}}},"8":{"name":"timeswapMintCallback","line":96,"loc":{"start":{"line":96,"column":4},"end":{"line":110,"column":4}}},"9":{"name":"timeswapLendCallback","line":112,"loc":{"start":{"line":112,"column":4},"end":{"line":118,"column":4}}},"10":{"name":"timeswapBorrowCallback","line":120,"loc":{"start":{"line":120,"column":4},"end":{"line":126,"column":4}}},"11":{"name":"timeswapPayCallback","line":130,"loc":{"start":{"line":130,"column":4},"end":{"line":138,"column":4}}}},"statementMap":{"1":{"start":{"line":18,"column":8},"end":{"line":18,"column":33}},"2":{"start":{"line":19,"column":8},"end":{"line":19,"column":46}},"3":{"start":{"line":35,"column":12},"end":{"line":35,"column":97}},"4":{"start":{"line":39,"column":8},"end":{"line":39,"column":103}},"5":{"start":{"line":58,"column":12},"end":{"line":58,"column":127}},"6":{"start":{"line":70,"column":8},"end":{"line":70,"column":117}},"7":{"start":{"line":82,"column":8},"end":{"line":82,"column":108}},"8":{"start":{"line":92,"column":8},"end":{"line":92,"column":98}},"9":{"start":{"line":101,"column":8},"end":{"line":101,"column":3137}},"10":{"start":{"line":105,"column":8},"end":{"line":105,"column":63}},"11":{"start":{"line":107,"column":8},"end":{"line":107,"column":61}},"12":{"start":{"line":108,"column":8},"end":{"line":108,"column":60}},"13":{"start":{"line":109,"column":8},"end":{"line":109,"column":75}},"14":{"start":{"line":113,"column":8},"end":{"line":113,"column":101}},"15":{"start":{"line":114,"column":8},"end":{"line":114,"column":63}},"16":{"start":{"line":116,"column":8},"end":{"line":116,"column":61}},"17":{"start":{"line":117,"column":8},"end":{"line":117,"column":55}},"18":{"start":{"line":121,"column":8},"end":{"line":121,"column":101}},"19":{"start":{"line":122,"column":8},"end":{"line":122,"column":63}},"20":{"start":{"line":124,"column":8},"end":{"line":124,"column":61}},"21":{"start":{"line":125,"column":8},"end":{"line":125,"column":65}},"22":{"start":{"line":134,"column":8},"end":{"line":134,"column":101}},"23":{"start":{"line":135,"column":8},"end":{"line":135,"column":63}},"24":{"start":{"line":136,"column":8},"end":{"line":136,"column":55}}},"branchMap":{"1":{"line":107,"type":"if","locations":[{"start":{"line":107,"column":8},"end":{"line":107,"column":8}},{"start":{"line":107,"column":8},"end":{"line":107,"column":8}}]},"2":{"line":116,"type":"if","locations":[{"start":{"line":116,"column":8},"end":{"line":116,"column":8}},{"start":{"line":116,"column":8},"end":{"line":116,"column":8}}]},"3":{"line":124,"type":"if","locations":[{"start":{"line":124,"column":8},"end":{"line":124,"column":8}},{"start":{"line":124,"column":8},"end":{"line":124,"column":8}}]}}},"contracts/TimeswapFactory.sol":{"l":{"38":58,"39":57,"40":57,"41":57,"48":15,"49":14,"50":12,"52":11,"54":11,"56":11,"61":5,"62":4,"63":3,"65":3,"70":3,"71":2,"73":2},"path":"/Users/dsukhani/Desktop/code/Timeswap-V1-Core/contracts/TimeswapFactory.sol","s":{"1":58,"2":57,"3":57,"4":57,"5":15,"6":14,"7":12,"8":11,"9":11,"10":11,"11":5,"12":4,"13":3,"14":3,"15":3,"16":2,"17":2},"b":{"1":[57,1],"2":[14,1],"3":[12,2],"4":[11,1],"5":[4,1],"6":[3,1],"7":[2,1]},"f":{"1":58,"2":15,"3":5,"4":3},"fnMap":{"1":{"name":"constructor","line":33,"loc":{"start":{"line":33,"column":4},"end":{"line":42,"column":4}}},"2":{"name":"createPair","line":47,"loc":{"start":{"line":47,"column":4},"end":{"line":57,"column":4}}},"3":{"name":"setOwner","line":60,"loc":{"start":{"line":60,"column":4},"end":{"line":66,"column":4}}},"4":{"name":"acceptOwner","line":69,"loc":{"start":{"line":69,"column":4},"end":{"line":74,"column":4}}}},"statementMap":{"1":{"start":{"line":38,"column":8},"end":{"line":38,"column":44}},"2":{"start":{"line":39,"column":8},"end":{"line":39,"column":21}},"3":{"start":{"line":40,"column":8},"end":{"line":40,"column":17}},"4":{"start":{"line":41,"column":8},"end":{"line":41,"column":33}},"5":{"start":{"line":48,"column":8},"end":{"line":48,"column":48}},"6":{"start":{"line":49,"column":8},"end":{"line":49,"column":87}},"7":{"start":{"line":50,"column":8},"end":{"line":50,"column":72}},"8":{"start":{"line":52,"column":8},"end":{"line":52,"column":115}},"9":{"start":{"line":54,"column":8},"end":{"line":54,"column":40}},"10":{"start":{"line":56,"column":8},"end":{"line":56,"column":48}},"11":{"start":{"line":61,"column":8},"end":{"line":61,"column":48}},"12":{"start":{"line":62,"column":8},"end":{"line":62,"column":51}},"13":{"start":{"line":63,"column":8},"end":{"line":63,"column":35}},"14":{"start":{"line":65,"column":8},"end":{"line":65,"column":36}},"15":{"start":{"line":70,"column":8},"end":{"line":70,"column":55}},"16":{"start":{"line":71,"column":8},"end":{"line":71,"column":25}},"17":{"start":{"line":73,"column":8},"end":{"line":73,"column":36}}},"branchMap":{"1":{"line":38,"type":"if","locations":[{"start":{"line":38,"column":8},"end":{"line":38,"column":8}},{"start":{"line":38,"column":8},"end":{"line":38,"column":8}}]},"2":{"line":48,"type":"if","locations":[{"start":{"line":48,"column":8},"end":{"line":48,"column":8}},{"start":{"line":48,"column":8},"end":{"line":48,"column":8}}]},"3":{"line":49,"type":"if","locations":[{"start":{"line":49,"column":8},"end":{"line":49,"column":8}},{"start":{"line":49,"column":8},"end":{"line":49,"column":8}}]},"4":{"line":50,"type":"if","locations":[{"start":{"line":50,"column":8},"end":{"line":50,"column":8}},{"start":{"line":50,"column":8},"end":{"line":50,"column":8}}]},"5":{"line":61,"type":"if","locations":[{"start":{"line":61,"column":8},"end":{"line":61,"column":8}},{"start":{"line":61,"column":8},"end":{"line":61,"column":8}}]},"6":{"line":62,"type":"if","locations":[{"start":{"line":62,"column":8},"end":{"line":62,"column":8}},{"start":{"line":62,"column":8},"end":{"line":62,"column":8}}]},"7":{"line":70,"type":"if","locations":[{"start":{"line":70,"column":8},"end":{"line":70,"column":8}},{"start":{"line":70,"column":8},"end":{"line":70,"column":8}}]}}},"contracts/TimeswapPair.sol":{"l":{"49":13,"50":13,"55":6,"60":6,"65":6,"70":6,"75":6,"80":6,"85":6,"102":11,"103":11,"104":11,"105":11,"106":11,"113":24,"114":24,"115":24,"116":21,"140":11,"141":11,"142":11,"143":11,"144":11,"146":10,"148":10,"149":9,"150":9,"152":9,"153":9,"155":1,"161":1,"163":1,"164":1,"166":10,"167":10,"169":10,"170":10,"171":10,"173":10,"175":10,"178":10,"179":10,"180":10,"182":10,"183":10,"184":10,"186":10,"187":10,"197":3,"198":3,"199":3,"200":3,"202":2,"204":2,"205":2,"207":2,"209":2,"211":2,"212":2,"214":2,"215":2,"217":2,"218":2,"231":3,"232":3,"233":3,"234":3,"236":3,"237":3,"239":3,"241":3,"242":3,"244":3,"246":3,"247":3,"249":3,"250":3,"252":3,"254":3,"255":3,"256":3,"258":3,"259":3,"269":1,"270":1,"271":1,"272":1,"274":1,"276":1,"277":1,"279":1,"280":1,"282":1,"284":1,"285":1,"287":1,"288":1,"290":1,"291":1,"293":1,"294":1,"307":4,"308":4,"309":4,"310":4,"312":4,"313":4,"315":4,"317":4,"318":4,"319":4,"321":4,"323":4,"325":4,"326":4,"327":4,"329":4,"330":4,"331":4,"333":4,"335":4,"336":4,"350":2,"351":2,"352":2,"353":2,"354":2,"356":2,"358":2,"360":2,"361":2,"362":2,"363":2,"364":1,"365":1,"366":1,"367":1,"368":1,"370":1,"372":1,"373":1,"375":1,"377":1,"378":1},"path":"/Users/dsukhani/Desktop/code/Timeswap-V1-Core/contracts/TimeswapPair.sol","s":{"1":13,"2":13,"3":6,"4":6,"5":6,"6":6,"7":6,"8":6,"9":6,"10":11,"11":11,"12":11,"13":11,"14":11,"15":24,"16":24,"17":21,"18":11,"19":11,"20":11,"21":11,"22":11,"23":10,"24":10,"25":9,"26":9,"27":9,"28":9,"29":1,"30":1,"31":1,"32":1,"33":10,"34":10,"35":10,"36":10,"37":10,"38":10,"39":10,"40":10,"41":10,"42":10,"43":10,"44":10,"45":10,"46":10,"47":10,"48":3,"49":3,"50":3,"51":3,"52":2,"53":2,"54":2,"55":2,"56":2,"57":2,"58":2,"59":2,"60":2,"61":2,"62":2,"63":2,"64":2,"65":3,"66":3,"67":3,"68":3,"69":3,"70":3,"71":3,"72":3,"73":3,"74":3,"75":3,"76":3,"77":3,"78":3,"79":3,"80":3,"81":3,"82":3,"83":3,"84":3,"85":1,"86":1,"87":1,"88":1,"89":1,"90":1,"91":1,"92":1,"93":1,"94":1,"95":1,"96":1,"97":1,"98":1,"99":1,"100":1,"101":1,"102":1,"103":1,"104":1,"105":4,"106":4,"107":4,"108":4,"109":4,"110":4,"111":4,"112":4,"113":4,"114":4,"115":4,"116":4,"117":4,"118":4,"119":4,"120":4,"121":4,"122":4,"123":4,"124":4,"125":4,"126":2,"127":2,"128":2,"129":2,"130":2,"131":2,"132":2,"133":2,"134":2,"135":2,"136":2,"137":1,"138":1,"139":1,"140":1,"141":1,"142":1,"143":1,"144":1,"145":1,"146":1,"147":1,"148":1,"149":1,"150":1},"b":{"1":[24,0],"2":[11,0],"3":[11,0],"4":[11,0],"5":[11,0],"6":[10,1],"7":[9,1],"8":[10,0],"9":[3,0],"10":[3,0],"11":[3,0],"12":[2,1],"13":[2,0],"14":[2,0],"15":[3,0],"16":[3,0],"17":[3,0],"18":[3,0],"19":[3,0],"20":[1,0],"21":[1,0],"22":[1,0],"23":[1,0],"24":[1,0],"25":[1,0],"26":[4,0],"27":[4,0],"28":[4,0],"29":[4,0],"30":[4,0],"31":[2,0],"32":[2,0],"33":[2,0],"34":[2,0],"35":[2,0],"36":[2,0],"37":[1,1],"38":[0,1],"39":[1,0],"40":[1,0]},"f":{"1":13,"2":6,"3":6,"4":6,"5":6,"6":6,"7":6,"8":6,"9":11,"10":24,"11":11,"12":3,"13":3,"14":1,"15":4,"16":2},"fnMap":{"1":{"name":"constantProduct","line":48,"loc":{"start":{"line":48,"column":4},"end":{"line":51,"column":4}}},"2":{"name":"totalReserves","line":54,"loc":{"start":{"line":54,"column":4},"end":{"line":56,"column":4}}},"3":{"name":"totalLiquidity","line":59,"loc":{"start":{"line":59,"column":4},"end":{"line":61,"column":4}}},"4":{"name":"liquidityOf","line":64,"loc":{"start":{"line":64,"column":4},"end":{"line":66,"column":4}}},"5":{"name":"totalClaims","line":69,"loc":{"start":{"line":69,"column":4},"end":{"line":71,"column":4}}},"6":{"name":"claimsOf","line":74,"loc":{"start":{"line":74,"column":4},"end":{"line":76,"column":4}}},"7":{"name":"totalDebtCreated","line":79,"loc":{"start":{"line":79,"column":4},"end":{"line":81,"column":4}}},"8":{"name":"duesOf","line":84,"loc":{"start":{"line":84,"column":4},"end":{"line":86,"column":4}}},"9":{"name":"constructor","line":96,"loc":{"start":{"line":96,"column":4},"end":{"line":107,"column":4}}},"10":{"name":"lock","line":112,"loc":{"start":{"line":112,"column":4},"end":{"line":117,"column":4}}},"11":{"name":"mint","line":133,"loc":{"start":{"line":122,"column":4},"end":{"line":188,"column":4}}},"12":{"name":"burn","line":196,"loc":{"start":{"line":191,"column":4},"end":{"line":219,"column":4}}},"13":{"name":"lend","line":230,"loc":{"start":{"line":222,"column":4},"end":{"line":260,"column":4}}},"14":{"name":"withdraw","line":268,"loc":{"start":{"line":263,"column":4},"end":{"line":295,"column":4}}},"15":{"name":"borrow","line":306,"loc":{"start":{"line":298,"column":4},"end":{"line":337,"column":4}}},"16":{"name":"pay","line":348,"loc":{"start":{"line":340,"column":4},"end":{"line":379,"column":4}}}},"statementMap":{"1":{"start":{"line":49,"column":8},"end":{"line":49,"column":50}},"2":{"start":{"line":50,"column":8},"end":{"line":50,"column":42}},"3":{"start":{"line":55,"column":8},"end":{"line":55,"column":45}},"4":{"start":{"line":60,"column":8},"end":{"line":60,"column":51}},"5":{"start":{"line":65,"column":8},"end":{"line":65,"column":49}},"6":{"start":{"line":70,"column":8},"end":{"line":70,"column":48}},"7":{"start":{"line":75,"column":8},"end":{"line":75,"column":44}},"8":{"start":{"line":80,"column":8},"end":{"line":80,"column":53}},"9":{"start":{"line":85,"column":8},"end":{"line":85,"column":42}},"10":{"start":{"line":102,"column":8},"end":{"line":102,"column":37}},"11":{"start":{"line":103,"column":8},"end":{"line":103,"column":21}},"12":{"start":{"line":104,"column":8},"end":{"line":104,"column":31}},"13":{"start":{"line":105,"column":8},"end":{"line":105,"column":17}},"14":{"start":{"line":106,"column":8},"end":{"line":106,"column":33}},"15":{"start":{"line":113,"column":8},"end":{"line":113,"column":41}},"16":{"start":{"line":114,"column":8},"end":{"line":114,"column":17}},"17":{"start":{"line":116,"column":8},"end":{"line":116,"column":17}},"18":{"start":{"line":140,"column":8},"end":{"line":140,"column":53}},"19":{"start":{"line":141,"column":8},"end":{"line":141,"column":72}},"20":{"start":{"line":142,"column":8},"end":{"line":142,"column":81}},"21":{"start":{"line":143,"column":8},"end":{"line":143,"column":40}},"22":{"start":{"line":144,"column":8},"end":{"line":144,"column":57}},"23":{"start":{"line":146,"column":8},"end":{"line":146,"column":43}},"24":{"start":{"line":148,"column":8},"end":{"line":148,"column":4849}},"25":{"start":{"line":149,"column":12},"end":{"line":149,"column":74}},"26":{"start":{"line":150,"column":12},"end":{"line":150,"column":86}},"27":{"start":{"line":152,"column":12},"end":{"line":152,"column":54}},"28":{"start":{"line":153,"column":12},"end":{"line":153,"column":77}},"29":{"start":{"line":155,"column":12},"end":{"line":155,"column":5224}},"30":{"start":{"line":161,"column":12},"end":{"line":161,"column":86}},"31":{"start":{"line":163,"column":12},"end":{"line":163,"column":54}},"32":{"start":{"line":164,"column":12},"end":{"line":164,"column":77}},"33":{"start":{"line":166,"column":8},"end":{"line":166,"column":43}},"34":{"start":{"line":167,"column":8},"end":{"line":167,"column":52}},"35":{"start":{"line":169,"column":8},"end":{"line":169,"column":69}},"36":{"start":{"line":170,"column":8},"end":{"line":170,"column":92}},"37":{"start":{"line":171,"column":8},"end":{"line":171,"column":44}},"38":{"start":{"line":173,"column":8},"end":{"line":173,"column":75}},"39":{"start":{"line":175,"column":8},"end":{"line":175,"column":43}},"40":{"start":{"line":178,"column":8},"end":{"line":178,"column":45}},"41":{"start":{"line":179,"column":8},"end":{"line":179,"column":58}},"42":{"start":{"line":180,"column":8},"end":{"line":180,"column":49}},"43":{"start":{"line":182,"column":8},"end":{"line":182,"column":32}},"44":{"start":{"line":183,"column":8},"end":{"line":183,"column":32}},"45":{"start":{"line":184,"column":8},"end":{"line":184,"column":32}},"46":{"start":{"line":186,"column":8},"end":{"line":186,"column":39}},"47":{"start":{"line":187,"column":8},"end":{"line":187,"column":96}},"48":{"start":{"line":197,"column":8},"end":{"line":197,"column":53}},"49":{"start":{"line":198,"column":8},"end":{"line":198,"column":75}},"50":{"start":{"line":199,"column":8},"end":{"line":199,"column":84}},"51":{"start":{"line":200,"column":8},"end":{"line":200,"column":42}},"52":{"start":{"line":202,"column":8},"end":{"line":202,"column":43}},"53":{"start":{"line":204,"column":8},"end":{"line":204,"column":67}},"54":{"start":{"line":205,"column":8},"end":{"line":205,"column":77}},"55":{"start":{"line":207,"column":8},"end":{"line":207,"column":47}},"56":{"start":{"line":209,"column":8},"end":{"line":209,"column":50}},"57":{"start":{"line":211,"column":8},"end":{"line":211,"column":51}},"58":{"start":{"line":212,"column":8},"end":{"line":212,"column":61}},"59":{"start":{"line":214,"column":8},"end":{"line":214,"column":77}},"60":{"start":{"line":214,"column":33},"end":{"line":214,"column":76}},"61":{"start":{"line":215,"column":8},"end":{"line":215,"column":97}},"62":{"start":{"line":215,"column":38},"end":{"line":215,"column":96}},"63":{"start":{"line":217,"column":8},"end":{"line":217,"column":39}},"64":{"start":{"line":218,"column":8},"end":{"line":218,"column":86}},"65":{"start":{"line":231,"column":8},"end":{"line":231,"column":53}},"66":{"start":{"line":232,"column":8},"end":{"line":232,"column":73}},"67":{"start":{"line":233,"column":8},"end":{"line":233,"column":82}},"68":{"start":{"line":234,"column":8},"end":{"line":234,"column":40}},"69":{"start":{"line":236,"column":8},"end":{"line":236,"column":43}},"70":{"start":{"line":237,"column":8},"end":{"line":237,"column":56}},"71":{"start":{"line":239,"column":8},"end":{"line":239,"column":71}},"72":{"start":{"line":241,"column":8},"end":{"line":241,"column":72}},"73":{"start":{"line":242,"column":8},"end":{"line":242,"column":94}},"74":{"start":{"line":244,"column":8},"end":{"line":244,"column":44}},"75":{"start":{"line":246,"column":8},"end":{"line":246,"column":52}},"76":{"start":{"line":247,"column":8},"end":{"line":247,"column":62}},"77":{"start":{"line":249,"column":8},"end":{"line":249,"column":49}},"78":{"start":{"line":250,"column":8},"end":{"line":250,"column":64}},"79":{"start":{"line":252,"column":8},"end":{"line":252,"column":45}},"80":{"start":{"line":254,"column":8},"end":{"line":254,"column":32}},"81":{"start":{"line":255,"column":8},"end":{"line":255,"column":32}},"82":{"start":{"line":256,"column":8},"end":{"line":256,"column":32}},"83":{"start":{"line":258,"column":8},"end":{"line":258,"column":39}},"84":{"start":{"line":259,"column":8},"end":{"line":259,"column":82}},"85":{"start":{"line":269,"column":8},"end":{"line":269,"column":53}},"86":{"start":{"line":270,"column":8},"end":{"line":270,"column":75}},"87":{"start":{"line":271,"column":8},"end":{"line":271,"column":84}},"88":{"start":{"line":272,"column":8},"end":{"line":272,"column":70}},"89":{"start":{"line":274,"column":8},"end":{"line":274,"column":43}},"90":{"start":{"line":276,"column":8},"end":{"line":276,"column":73}},"91":{"start":{"line":277,"column":8},"end":{"line":277,"column":88}},"92":{"start":{"line":279,"column":8},"end":{"line":279,"column":51}},"93":{"start":{"line":280,"column":8},"end":{"line":280,"column":61}},"94":{"start":{"line":282,"column":8},"end":{"line":282,"column":55}},"95":{"start":{"line":284,"column":8},"end":{"line":284,"column":35}},"96":{"start":{"line":285,"column":8},"end":{"line":285,"column":45}},"97":{"start":{"line":287,"column":8},"end":{"line":287,"column":51}},"98":{"start":{"line":288,"column":8},"end":{"line":288,"column":61}},"99":{"start":{"line":290,"column":8},"end":{"line":290,"column":77}},"100":{"start":{"line":290,"column":33},"end":{"line":290,"column":76}},"101":{"start":{"line":291,"column":8},"end":{"line":291,"column":97}},"102":{"start":{"line":291,"column":38},"end":{"line":291,"column":96}},"103":{"start":{"line":293,"column":8},"end":{"line":293,"column":39}},"104":{"start":{"line":294,"column":8},"end":{"line":294,"column":87}},"105":{"start":{"line":307,"column":8},"end":{"line":307,"column":53}},"106":{"start":{"line":308,"column":8},"end":{"line":308,"column":68}},"107":{"start":{"line":309,"column":8},"end":{"line":309,"column":77}},"108":{"start":{"line":310,"column":8},"end":{"line":310,"column":40}},"109":{"start":{"line":312,"column":8},"end":{"line":312,"column":43}},"110":{"start":{"line":313,"column":8},"end":{"line":313,"column":56}},"111":{"start":{"line":315,"column":8},"end":{"line":315,"column":73}},"112":{"start":{"line":317,"column":8},"end":{"line":317,"column":71}},"113":{"start":{"line":318,"column":8},"end":{"line":318,"column":95}},"114":{"start":{"line":319,"column":8},"end":{"line":319,"column":44}},"115":{"start":{"line":321,"column":8},"end":{"line":321,"column":59}},"116":{"start":{"line":323,"column":8},"end":{"line":323,"column":43}},"117":{"start":{"line":325,"column":8},"end":{"line":325,"column":45}},"118":{"start":{"line":326,"column":8},"end":{"line":326,"column":58}},"119":{"start":{"line":327,"column":8},"end":{"line":327,"column":49}},"120":{"start":{"line":329,"column":8},"end":{"line":329,"column":32}},"121":{"start":{"line":330,"column":8},"end":{"line":330,"column":32}},"122":{"start":{"line":331,"column":8},"end":{"line":331,"column":32}},"123":{"start":{"line":333,"column":8},"end":{"line":333,"column":45}},"124":{"start":{"line":335,"column":8},"end":{"line":335,"column":39}},"125":{"start":{"line":336,"column":8},"end":{"line":336,"column":80}},"126":{"start":{"line":350,"column":8},"end":{"line":350,"column":53}},"127":{"start":{"line":351,"column":8},"end":{"line":351,"column":56}},"128":{"start":{"line":352,"column":8},"end":{"line":352,"column":62}},"129":{"start":{"line":353,"column":8},"end":{"line":353,"column":40}},"130":{"start":{"line":354,"column":8},"end":{"line":354,"column":46}},"131":{"start":{"line":356,"column":8},"end":{"line":356,"column":43}},"132":{"start":{"line":358,"column":8},"end":{"line":358,"column":45}},"133":{"start":{"line":360,"column":8},"end":{"line":360,"column":12873}},"134":{"start":{"line":361,"column":12},"end":{"line":361,"column":42}},"135":{"start":{"line":362,"column":12},"end":{"line":362,"column":66}},"136":{"start":{"line":363,"column":12},"end":{"line":363,"column":81}},"137":{"start":{"line":363,"column":37},"end":{"line":363,"column":80}},"138":{"start":{"line":364,"column":12},"end":{"line":364,"column":73}},"139":{"start":{"line":365,"column":12},"end":{"line":365,"column":34}},"140":{"start":{"line":366,"column":12},"end":{"line":366,"column":46}},"141":{"start":{"line":367,"column":12},"end":{"line":367,"column":33}},"142":{"start":{"line":368,"column":12},"end":{"line":368,"column":45}},"143":{"start":{"line":370,"column":8},"end":{"line":370,"column":59}},"144":{"start":{"line":370,"column":25},"end":{"line":370,"column":58}},"145":{"start":{"line":372,"column":8},"end":{"line":372,"column":43}},"146":{"start":{"line":373,"column":8},"end":{"line":373,"column":54}},"147":{"start":{"line":375,"column":8},"end":{"line":375,"column":73}},"148":{"start":{"line":375,"column":31},"end":{"line":375,"column":72}},"149":{"start":{"line":377,"column":8},"end":{"line":377,"column":39}},"150":{"start":{"line":378,"column":8},"end":{"line":378,"column":104}}},"branchMap":{"1":{"line":113,"type":"if","locations":[{"start":{"line":113,"column":8},"end":{"line":113,"column":8}},{"start":{"line":113,"column":8},"end":{"line":113,"column":8}}]},"2":{"line":140,"type":"if","locations":[{"start":{"line":140,"column":8},"end":{"line":140,"column":8}},{"start":{"line":140,"column":8},"end":{"line":140,"column":8}}]},"3":{"line":141,"type":"if","locations":[{"start":{"line":141,"column":8},"end":{"line":141,"column":8}},{"start":{"line":141,"column":8},"end":{"line":141,"column":8}}]},"4":{"line":142,"type":"if","locations":[{"start":{"line":142,"column":8},"end":{"line":142,"column":8}},{"start":{"line":142,"column":8},"end":{"line":142,"column":8}}]},"5":{"line":143,"type":"if","locations":[{"start":{"line":143,"column":8},"end":{"line":143,"column":8}},{"start":{"line":143,"column":8},"end":{"line":143,"column":8}}]},"6":{"line":144,"type":"if","locations":[{"start":{"line":144,"column":8},"end":{"line":144,"column":8}},{"start":{"line":144,"column":8},"end":{"line":144,"column":8}}]},"7":{"line":148,"type":"if","locations":[{"start":{"line":148,"column":8},"end":{"line":148,"column":8}},{"start":{"line":148,"column":8},"end":{"line":148,"column":8}}]},"8":{"line":166,"type":"if","locations":[{"start":{"line":166,"column":8},"end":{"line":166,"column":8}},{"start":{"line":166,"column":8},"end":{"line":166,"column":8}}]},"9":{"line":197,"type":"if","locations":[{"start":{"line":197,"column":8},"end":{"line":197,"column":8}},{"start":{"line":197,"column":8},"end":{"line":197,"column":8}}]},"10":{"line":198,"type":"if","locations":[{"start":{"line":198,"column":8},"end":{"line":198,"column":8}},{"start":{"line":198,"column":8},"end":{"line":198,"column":8}}]},"11":{"line":199,"type":"if","locations":[{"start":{"line":199,"column":8},"end":{"line":199,"column":8}},{"start":{"line":199,"column":8},"end":{"line":199,"column":8}}]},"12":{"line":200,"type":"if","locations":[{"start":{"line":200,"column":8},"end":{"line":200,"column":8}},{"start":{"line":200,"column":8},"end":{"line":200,"column":8}}]},"13":{"line":214,"type":"if","locations":[{"start":{"line":214,"column":8},"end":{"line":214,"column":8}},{"start":{"line":214,"column":8},"end":{"line":214,"column":8}}]},"14":{"line":215,"type":"if","locations":[{"start":{"line":215,"column":8},"end":{"line":215,"column":8}},{"start":{"line":215,"column":8},"end":{"line":215,"column":8}}]},"15":{"line":231,"type":"if","locations":[{"start":{"line":231,"column":8},"end":{"line":231,"column":8}},{"start":{"line":231,"column":8},"end":{"line":231,"column":8}}]},"16":{"line":232,"type":"if","locations":[{"start":{"line":232,"column":8},"end":{"line":232,"column":8}},{"start":{"line":232,"column":8},"end":{"line":232,"column":8}}]},"17":{"line":233,"type":"if","locations":[{"start":{"line":233,"column":8},"end":{"line":233,"column":8}},{"start":{"line":233,"column":8},"end":{"line":233,"column":8}}]},"18":{"line":234,"type":"if","locations":[{"start":{"line":234,"column":8},"end":{"line":234,"column":8}},{"start":{"line":234,"column":8},"end":{"line":234,"column":8}}]},"19":{"line":237,"type":"if","locations":[{"start":{"line":237,"column":8},"end":{"line":237,"column":8}},{"start":{"line":237,"column":8},"end":{"line":237,"column":8}}]},"20":{"line":269,"type":"if","locations":[{"start":{"line":269,"column":8},"end":{"line":269,"column":8}},{"start":{"line":269,"column":8},"end":{"line":269,"column":8}}]},"21":{"line":270,"type":"if","locations":[{"start":{"line":270,"column":8},"end":{"line":270,"column":8}},{"start":{"line":270,"column":8},"end":{"line":270,"column":8}}]},"22":{"line":271,"type":"if","locations":[{"start":{"line":271,"column":8},"end":{"line":271,"column":8}},{"start":{"line":271,"column":8},"end":{"line":271,"column":8}}]},"23":{"line":272,"type":"if","locations":[{"start":{"line":272,"column":8},"end":{"line":272,"column":8}},{"start":{"line":272,"column":8},"end":{"line":272,"column":8}}]},"24":{"line":290,"type":"if","locations":[{"start":{"line":290,"column":8},"end":{"line":290,"column":8}},{"start":{"line":290,"column":8},"end":{"line":290,"column":8}}]},"25":{"line":291,"type":"if","locations":[{"start":{"line":291,"column":8},"end":{"line":291,"column":8}},{"start":{"line":291,"column":8},"end":{"line":291,"column":8}}]},"26":{"line":307,"type":"if","locations":[{"start":{"line":307,"column":8},"end":{"line":307,"column":8}},{"start":{"line":307,"column":8},"end":{"line":307,"column":8}}]},"27":{"line":308,"type":"if","locations":[{"start":{"line":308,"column":8},"end":{"line":308,"column":8}},{"start":{"line":308,"column":8},"end":{"line":308,"column":8}}]},"28":{"line":309,"type":"if","locations":[{"start":{"line":309,"column":8},"end":{"line":309,"column":8}},{"start":{"line":309,"column":8},"end":{"line":309,"column":8}}]},"29":{"line":310,"type":"if","locations":[{"start":{"line":310,"column":8},"end":{"line":310,"column":8}},{"start":{"line":310,"column":8},"end":{"line":310,"column":8}}]},"30":{"line":313,"type":"if","locations":[{"start":{"line":313,"column":8},"end":{"line":313,"column":8}},{"start":{"line":313,"column":8},"end":{"line":313,"column":8}}]},"31":{"line":350,"type":"if","locations":[{"start":{"line":350,"column":8},"end":{"line":350,"column":8}},{"start":{"line":350,"column":8},"end":{"line":350,"column":8}}]},"32":{"line":351,"type":"if","locations":[{"start":{"line":351,"column":8},"end":{"line":351,"column":8}},{"start":{"line":351,"column":8},"end":{"line":351,"column":8}}]},"33":{"line":352,"type":"if","locations":[{"start":{"line":352,"column":8},"end":{"line":352,"column":8}},{"start":{"line":352,"column":8},"end":{"line":352,"column":8}}]},"34":{"line":353,"type":"if","locations":[{"start":{"line":353,"column":8},"end":{"line":353,"column":8}},{"start":{"line":353,"column":8},"end":{"line":353,"column":8}}]},"35":{"line":354,"type":"if","locations":[{"start":{"line":354,"column":8},"end":{"line":354,"column":8}},{"start":{"line":354,"column":8},"end":{"line":354,"column":8}}]},"36":{"line":362,"type":"if","locations":[{"start":{"line":362,"column":12},"end":{"line":362,"column":12}},{"start":{"line":362,"column":12},"end":{"line":362,"column":12}}]},"37":{"line":363,"type":"if","locations":[{"start":{"line":363,"column":12},"end":{"line":363,"column":12}},{"start":{"line":363,"column":12},"end":{"line":363,"column":12}}]},"38":{"line":363,"type":"if","locations":[{"start":{"line":363,"column":37},"end":{"line":363,"column":37}},{"start":{"line":363,"column":37},"end":{"line":363,"column":37}}]},"39":{"line":370,"type":"if","locations":[{"start":{"line":370,"column":8},"end":{"line":370,"column":8}},{"start":{"line":370,"column":8},"end":{"line":370,"column":8}}]},"40":{"line":375,"type":"if","locations":[{"start":{"line":375,"column":8},"end":{"line":375,"column":8}},{"start":{"line":375,"column":8},"end":{"line":375,"column":8}}]}}}}
->>>>>>> 64ef2fcb
+{
+  "contracts/interfaces/callback/ITimeswapBorrowCallback.sol": {
+    "l": {},
+    "path": "/Users/dsukhani/Desktop/code/Timeswap-V1-Core/contracts/interfaces/callback/ITimeswapBorrowCallback.sol",
+    "s": {},
+    "b": {},
+    "f": {},
+    "fnMap": {},
+    "statementMap": {},
+    "branchMap": {}
+  },
+  "contracts/interfaces/callback/ITimeswapLendCallback.sol": {
+    "l": {},
+    "path": "/Users/dsukhani/Desktop/code/Timeswap-V1-Core/contracts/interfaces/callback/ITimeswapLendCallback.sol",
+    "s": {},
+    "b": {},
+    "f": {},
+    "fnMap": {},
+    "statementMap": {},
+    "branchMap": {}
+  },
+  "contracts/interfaces/callback/ITimeswapMintCallback.sol": {
+    "l": {},
+    "path": "/Users/dsukhani/Desktop/code/Timeswap-V1-Core/contracts/interfaces/callback/ITimeswapMintCallback.sol",
+    "s": {},
+    "b": {},
+    "f": {},
+    "fnMap": {},
+    "statementMap": {},
+    "branchMap": {}
+  },
+  "contracts/interfaces/callback/ITimeswapPayCallback.sol": {
+    "l": {},
+    "path": "/Users/dsukhani/Desktop/code/Timeswap-V1-Core/contracts/interfaces/callback/ITimeswapPayCallback.sol",
+    "s": {},
+    "b": {},
+    "f": {},
+    "fnMap": {},
+    "statementMap": {},
+    "branchMap": {}
+  },
+  "contracts/interfaces/IFactory.sol": {
+    "l": {},
+    "path": "/Users/dsukhani/Desktop/code/Timeswap-V1-Core/contracts/interfaces/IFactory.sol",
+    "s": {},
+    "b": {},
+    "f": {},
+    "fnMap": {},
+    "statementMap": {},
+    "branchMap": {}
+  },
+  "contracts/interfaces/IPair.sol": {
+    "l": {},
+    "path": "/Users/dsukhani/Desktop/code/Timeswap-V1-Core/contracts/interfaces/IPair.sol",
+    "s": {},
+    "b": {},
+    "f": {},
+    "fnMap": {},
+    "statementMap": {},
+    "branchMap": {}
+  },
+  "contracts/libraries/Array.sol": {
+    "l": { "8": 14, "10": 14 },
+    "path": "/Users/dsukhani/Desktop/code/Timeswap-V1-Core/contracts/libraries/Array.sol",
+    "s": { "1": 14, "2": 14 },
+    "b": {},
+    "f": { "1": 14 },
+    "fnMap": {
+      "1": {
+        "name": "insert",
+        "line": 7,
+        "loc": { "start": { "line": 7, "column": 4 }, "end": { "line": 12, "column": 4 } }
+      }
+    },
+    "statementMap": {
+      "1": { "start": { "line": 8, "column": 8 }, "end": { "line": 8, "column": 23 } },
+      "2": { "start": { "line": 10, "column": 8 }, "end": { "line": 10, "column": 24 } }
+    },
+    "branchMap": {}
+  },
+  "contracts/libraries/BlockNumber.sol": {
+    "l": { "10": 16 },
+    "path": "/Users/dsukhani/Desktop/code/Timeswap-V1-Core/contracts/libraries/BlockNumber.sol",
+    "s": { "1": 16 },
+    "b": {},
+    "f": { "1": 16 },
+    "fnMap": {
+      "1": {
+        "name": "get",
+        "line": 9,
+        "loc": { "start": { "line": 9, "column": 4 }, "end": { "line": 11, "column": 4 } }
+      }
+    },
+    "statementMap": { "1": { "start": { "line": 10, "column": 8 }, "end": { "line": 10, "column": 45 } } },
+    "branchMap": {}
+  },
+  "contracts/libraries/BorrowMath.sol": {
+    "l": {
+      "24": 4,
+      "25": 4,
+      "26": 4,
+      "27": 4,
+      "28": 4,
+      "30": 4,
+      "31": 4,
+      "32": 4,
+      "33": 4,
+      "34": 4,
+      "35": 4,
+      "36": 4,
+      "44": 8,
+      "45": 8,
+      "46": 8,
+      "54": 4,
+      "55": 4,
+      "56": 4,
+      "57": 4,
+      "58": 4,
+      "59": 4,
+      "68": 4,
+      "69": 4,
+      "70": 4,
+      "71": 4,
+      "72": 4,
+      "73": 4,
+      "74": 4,
+      "75": 4,
+      "76": 4,
+      "77": 4,
+      "78": 4
+    },
+    "path": "/Users/dsukhani/Desktop/code/Timeswap-V1-Core/contracts/libraries/BorrowMath.sol",
+    "s": {
+      "1": 4,
+      "2": 4,
+      "3": 4,
+      "4": 4,
+      "5": 4,
+      "6": 4,
+      "7": 4,
+      "8": 4,
+      "9": 4,
+      "10": 4,
+      "11": 4,
+      "12": 4,
+      "13": 8,
+      "14": 8,
+      "15": 8,
+      "16": 4,
+      "17": 4,
+      "18": 4,
+      "19": 4,
+      "20": 4,
+      "21": 4,
+      "22": 4,
+      "23": 4,
+      "24": 4,
+      "25": 4,
+      "26": 4,
+      "27": 4,
+      "28": 4,
+      "29": 4,
+      "30": 4,
+      "31": 4,
+      "32": 4
+    },
+    "b": { "1": [4, 0] },
+    "f": { "1": 4, "2": 8, "3": 4, "4": 4 },
+    "fnMap": {
+      "1": {
+        "name": "check",
+        "line": 17,
+        "loc": { "start": { "line": 17, "column": 4 }, "end": { "line": 37, "column": 4 } }
+      },
+      "2": {
+        "name": "adjust",
+        "line": 39,
+        "loc": { "start": { "line": 39, "column": 4 }, "end": { "line": 47, "column": 4 } }
+      },
+      "3": {
+        "name": "getDebt",
+        "line": 49,
+        "loc": { "start": { "line": 49, "column": 4 }, "end": { "line": 60, "column": 4 } }
+      },
+      "4": {
+        "name": "getCollateral",
+        "line": 62,
+        "loc": { "start": { "line": 62, "column": 4 }, "end": { "line": 79, "column": 4 } }
+      }
+    },
+    "statementMap": {
+      "1": { "start": { "line": 24, "column": 8 }, "end": { "line": 24, "column": 39 } },
+      "2": { "start": { "line": 25, "column": 8 }, "end": { "line": 25, "column": 46 } },
+      "3": { "start": { "line": 26, "column": 8 }, "end": { "line": 26, "column": 63 } },
+      "4": { "start": { "line": 27, "column": 8 }, "end": { "line": 27, "column": 63 } },
+      "5": { "start": { "line": 28, "column": 8 }, "end": { "line": 28, "column": 65 } },
+      "6": { "start": { "line": 30, "column": 8 }, "end": { "line": 30, "column": 35 } },
+      "7": { "start": { "line": 31, "column": 8 }, "end": { "line": 31, "column": 25 } },
+      "8": { "start": { "line": 32, "column": 8 }, "end": { "line": 32, "column": 21 } },
+      "9": { "start": { "line": 33, "column": 8 }, "end": { "line": 33, "column": 38 } },
+      "10": { "start": { "line": 34, "column": 8 }, "end": { "line": 34, "column": 29 } },
+      "11": { "start": { "line": 35, "column": 8 }, "end": { "line": 35, "column": 43 } },
+      "12": { "start": { "line": 36, "column": 8 }, "end": { "line": 36, "column": 47 } },
+      "13": { "start": { "line": 44, "column": 8 }, "end": { "line": 44, "column": 25 } },
+      "14": { "start": { "line": 45, "column": 8 }, "end": { "line": 45, "column": 22 } },
+      "15": { "start": { "line": 46, "column": 8 }, "end": { "line": 46, "column": 37 } },
+      "16": { "start": { "line": 54, "column": 8 }, "end": { "line": 54, "column": 34 } },
+      "17": { "start": { "line": 55, "column": 8 }, "end": { "line": 55, "column": 33 } },
+      "18": { "start": { "line": 56, "column": 8 }, "end": { "line": 56, "column": 27 } },
+      "19": { "start": { "line": 57, "column": 8 }, "end": { "line": 57, "column": 36 } },
+      "20": { "start": { "line": 58, "column": 8 }, "end": { "line": 58, "column": 27 } },
+      "21": { "start": { "line": 59, "column": 8 }, "end": { "line": 59, "column": 35 } },
+      "22": { "start": { "line": 68, "column": 8 }, "end": { "line": 68, "column": 40 } },
+      "23": { "start": { "line": 69, "column": 8 }, "end": { "line": 69, "column": 39 } },
+      "24": { "start": { "line": 70, "column": 8 }, "end": { "line": 70, "column": 31 } },
+      "25": { "start": { "line": 71, "column": 8 }, "end": { "line": 71, "column": 46 } },
+      "26": { "start": { "line": 72, "column": 8 }, "end": { "line": 72, "column": 37 } },
+      "27": { "start": { "line": 73, "column": 8 }, "end": { "line": 73, "column": 31 } },
+      "28": { "start": { "line": 74, "column": 8 }, "end": { "line": 74, "column": 38 } },
+      "29": { "start": { "line": 75, "column": 8 }, "end": { "line": 75, "column": 25 } },
+      "30": { "start": { "line": 76, "column": 8 }, "end": { "line": 76, "column": 88 } },
+      "31": { "start": { "line": 77, "column": 8 }, "end": { "line": 77, "column": 33 } },
+      "32": { "start": { "line": 78, "column": 8 }, "end": { "line": 78, "column": 47 } }
+    },
+    "branchMap": {
+      "1": {
+        "line": 36,
+        "type": "if",
+        "locations": [
+          { "start": { "line": 36, "column": 8 }, "end": { "line": 36, "column": 8 } },
+          { "start": { "line": 36, "column": 8 }, "end": { "line": 36, "column": 8 } }
+        ]
+      }
+    }
+  },
+  "contracts/libraries/BurnMath.sol": {
+    "l": {
+      "16": 2,
+      "17": 2,
+      "18": 2,
+      "19": 2,
+      "20": 2,
+      "21": 2,
+      "28": 2,
+      "29": 2,
+      "30": 2,
+      "31": 2,
+      "32": 2,
+      "34": 0,
+      "35": 0,
+      "36": 0,
+      "37": 0,
+      "38": 0,
+      "39": 0,
+      "40": 0,
+      "41": 0
+    },
+    "path": "/Users/dsukhani/Desktop/code/Timeswap-V1-Core/contracts/libraries/BurnMath.sol",
+    "s": {
+      "1": 2,
+      "2": 2,
+      "3": 0,
+      "4": 2,
+      "5": 2,
+      "6": 2,
+      "7": 2,
+      "8": 2,
+      "9": 2,
+      "10": 2,
+      "11": 2,
+      "12": 2,
+      "13": 0,
+      "14": 0,
+      "15": 0,
+      "16": 0,
+      "17": 0,
+      "18": 0,
+      "19": 0,
+      "20": 0,
+      "21": 0
+    },
+    "b": { "1": [0, 2], "2": [2, 0], "3": [0, 0] },
+    "f": { "1": 2, "2": 2 },
+    "fnMap": {
+      "1": {
+        "name": "getAsset",
+        "line": 12,
+        "loc": { "start": { "line": 12, "column": 4 }, "end": { "line": 22, "column": 4 } }
+      },
+      "2": {
+        "name": "getCollateral",
+        "line": 24,
+        "loc": { "start": { "line": 24, "column": 4 }, "end": { "line": 42, "column": 4 } }
+      }
+    },
+    "statementMap": {
+      "1": { "start": { "line": 16, "column": 8 }, "end": { "line": 16, "column": 51 } },
+      "2": { "start": { "line": 17, "column": 8 }, "end": { "line": 17, "column": 67 } },
+      "3": { "start": { "line": 17, "column": 52 }, "end": { "line": 17, "column": 67 } },
+      "4": { "start": { "line": 18, "column": 8 }, "end": { "line": 18, "column": 40 } },
+      "5": { "start": { "line": 19, "column": 8 }, "end": { "line": 19, "column": 42 } },
+      "6": { "start": { "line": 20, "column": 8 }, "end": { "line": 20, "column": 70 } },
+      "7": { "start": { "line": 21, "column": 8 }, "end": { "line": 21, "column": 39 } },
+      "8": { "start": { "line": 28, "column": 8 }, "end": { "line": 28, "column": 51 } },
+      "9": { "start": { "line": 29, "column": 8 }, "end": { "line": 29, "column": 58 } },
+      "10": { "start": { "line": 30, "column": 8 }, "end": { "line": 30, "column": 1010 } },
+      "11": { "start": { "line": 31, "column": 12 }, "end": { "line": 31, "column": 84 } },
+      "12": { "start": { "line": 32, "column": 12 }, "end": { "line": 32, "column": 61 } },
+      "13": { "start": { "line": 34, "column": 8 }, "end": { "line": 34, "column": 48 } },
+      "14": { "start": { "line": 35, "column": 8 }, "end": { "line": 35, "column": 30 } },
+      "15": { "start": { "line": 36, "column": 8 }, "end": { "line": 36, "column": 45 } },
+      "16": { "start": { "line": 37, "column": 8 }, "end": { "line": 37, "column": 104 } },
+      "17": { "start": { "line": 37, "column": 84 }, "end": { "line": 37, "column": 104 } },
+      "18": { "start": { "line": 38, "column": 8 }, "end": { "line": 38, "column": 47 } },
+      "19": { "start": { "line": 39, "column": 8 }, "end": { "line": 39, "column": 32 } },
+      "20": { "start": { "line": 40, "column": 8 }, "end": { "line": 40, "column": 105 } },
+      "21": { "start": { "line": 41, "column": 8 }, "end": { "line": 41, "column": 49 } }
+    },
+    "branchMap": {
+      "1": {
+        "line": 17,
+        "type": "if",
+        "locations": [
+          { "start": { "line": 17, "column": 8 }, "end": { "line": 17, "column": 8 } },
+          { "start": { "line": 17, "column": 8 }, "end": { "line": 17, "column": 8 } }
+        ]
+      },
+      "2": {
+        "line": 30,
+        "type": "if",
+        "locations": [
+          { "start": { "line": 30, "column": 8 }, "end": { "line": 30, "column": 8 } },
+          { "start": { "line": 30, "column": 8 }, "end": { "line": 30, "column": 8 } }
+        ]
+      },
+      "3": {
+        "line": 37,
+        "type": "if",
+        "locations": [
+          { "start": { "line": 37, "column": 8 }, "end": { "line": 37, "column": 8 } },
+          { "start": { "line": 37, "column": 8 }, "end": { "line": 37, "column": 8 } }
+        ]
+      }
+    }
+  },
+  "contracts/libraries/Callback.sol": {
+    "l": {
+      "24": 10,
+      "25": 10,
+      "26": 10,
+      "27": 10,
+      "28": 10,
+      "29": 10,
+      "30": 10,
+      "38": 3,
+      "39": 3,
+      "40": 3,
+      "41": 3,
+      "49": 4,
+      "50": 4,
+      "51": 4,
+      "52": 4,
+      "60": 1,
+      "61": 1,
+      "62": 1,
+      "63": 1
+    },
+    "path": "/Users/dsukhani/Desktop/code/Timeswap-V1-Core/contracts/libraries/Callback.sol",
+    "s": {
+      "1": 10,
+      "2": 10,
+      "3": 10,
+      "4": 10,
+      "5": 10,
+      "6": 10,
+      "7": 10,
+      "8": 3,
+      "9": 3,
+      "10": 3,
+      "11": 3,
+      "12": 4,
+      "13": 4,
+      "14": 4,
+      "15": 4,
+      "16": 1,
+      "17": 1,
+      "18": 1,
+      "19": 1
+    },
+    "b": { "1": [10, 0], "2": [10, 0], "3": [3, 0], "4": [4, 0], "5": [1, 0] },
+    "f": { "1": 10, "2": 3, "3": 4, "4": 1 },
+    "fnMap": {
+      "1": {
+        "name": "mint",
+        "line": 17,
+        "loc": { "start": { "line": 17, "column": 4 }, "end": { "line": 31, "column": 4 } }
+      },
+      "2": {
+        "name": "lend",
+        "line": 33,
+        "loc": { "start": { "line": 33, "column": 4 }, "end": { "line": 42, "column": 4 } }
+      },
+      "3": {
+        "name": "borrow",
+        "line": 44,
+        "loc": { "start": { "line": 44, "column": 4 }, "end": { "line": 53, "column": 4 } }
+      },
+      "4": {
+        "name": "pay",
+        "line": 55,
+        "loc": { "start": { "line": 55, "column": 4 }, "end": { "line": 64, "column": 4 } }
+      }
+    },
+    "statementMap": {
+      "1": { "start": { "line": 24, "column": 8 }, "end": { "line": 24, "column": 50 } },
+      "2": { "start": { "line": 25, "column": 8 }, "end": { "line": 25, "column": 60 } },
+      "3": { "start": { "line": 26, "column": 8 }, "end": { "line": 26, "column": 90 } },
+      "4": { "start": { "line": 27, "column": 8 }, "end": { "line": 27, "column": 51 } },
+      "5": { "start": { "line": 28, "column": 8 }, "end": { "line": 28, "column": 61 } },
+      "6": { "start": { "line": 29, "column": 8 }, "end": { "line": 29, "column": 61 } },
+      "7": { "start": { "line": 30, "column": 8 }, "end": { "line": 30, "column": 76 } },
+      "8": { "start": { "line": 38, "column": 8 }, "end": { "line": 38, "column": 50 } },
+      "9": { "start": { "line": 39, "column": 8 }, "end": { "line": 39, "column": 76 } },
+      "10": { "start": { "line": 40, "column": 8 }, "end": { "line": 40, "column": 51 } },
+      "11": { "start": { "line": 41, "column": 8 }, "end": { "line": 41, "column": 61 } },
+      "12": { "start": { "line": 49, "column": 8 }, "end": { "line": 49, "column": 60 } },
+      "13": { "start": { "line": 50, "column": 8 }, "end": { "line": 50, "column": 85 } },
+      "14": { "start": { "line": 51, "column": 8 }, "end": { "line": 51, "column": 61 } },
+      "15": { "start": { "line": 52, "column": 8 }, "end": { "line": 52, "column": 76 } },
+      "16": { "start": { "line": 60, "column": 8 }, "end": { "line": 60, "column": 50 } },
+      "17": { "start": { "line": 61, "column": 8 }, "end": { "line": 61, "column": 74 } },
+      "18": { "start": { "line": 62, "column": 8 }, "end": { "line": 62, "column": 51 } },
+      "19": { "start": { "line": 63, "column": 8 }, "end": { "line": 63, "column": 61 } }
+    },
+    "branchMap": {
+      "1": {
+        "line": 29,
+        "type": "if",
+        "locations": [
+          { "start": { "line": 29, "column": 8 }, "end": { "line": 29, "column": 8 } },
+          { "start": { "line": 29, "column": 8 }, "end": { "line": 29, "column": 8 } }
+        ]
+      },
+      "2": {
+        "line": 30,
+        "type": "if",
+        "locations": [
+          { "start": { "line": 30, "column": 8 }, "end": { "line": 30, "column": 8 } },
+          { "start": { "line": 30, "column": 8 }, "end": { "line": 30, "column": 8 } }
+        ]
+      },
+      "3": {
+        "line": 41,
+        "type": "if",
+        "locations": [
+          { "start": { "line": 41, "column": 8 }, "end": { "line": 41, "column": 8 } },
+          { "start": { "line": 41, "column": 8 }, "end": { "line": 41, "column": 8 } }
+        ]
+      },
+      "4": {
+        "line": 52,
+        "type": "if",
+        "locations": [
+          { "start": { "line": 52, "column": 8 }, "end": { "line": 52, "column": 8 } },
+          { "start": { "line": 52, "column": 8 }, "end": { "line": 52, "column": 8 } }
+        ]
+      },
+      "5": {
+        "line": 63,
+        "type": "if",
+        "locations": [
+          { "start": { "line": 63, "column": 8 }, "end": { "line": 63, "column": 8 } },
+          { "start": { "line": 63, "column": 8 }, "end": { "line": 63, "column": 8 } }
+        ]
+      }
+    }
+  },
+  "contracts/libraries/ConstantProduct.sol": {
+    "l": { "16": 7, "17": 7, "19": 7, "20": 7 },
+    "path": "/Users/dsukhani/Desktop/code/Timeswap-V1-Core/contracts/libraries/ConstantProduct.sol",
+    "s": { "1": 7, "2": 7, "3": 7, "4": 7, "5": 7 },
+    "b": { "1": [7, 0], "2": [7, 0], "3": [7, 0] },
+    "f": { "1": 7 },
+    "fnMap": {
+      "1": {
+        "name": "checkConstantProduct",
+        "line": 10,
+        "loc": { "start": { "line": 10, "column": 4 }, "end": { "line": 21, "column": 4 } }
+      }
+    },
+    "statementMap": {
+      "1": { "start": { "line": 16, "column": 8 }, "end": { "line": 16, "column": 90 } },
+      "2": { "start": { "line": 17, "column": 8 }, "end": { "line": 17, "column": 93 } },
+      "3": { "start": { "line": 19, "column": 8 }, "end": { "line": 19, "column": 45 } },
+      "4": { "start": { "line": 20, "column": 8 }, "end": { "line": 20, "column": 67 } },
+      "5": { "start": { "line": 20, "column": 29 }, "end": { "line": 20, "column": 66 } }
+    },
+    "branchMap": {
+      "1": {
+        "line": 19,
+        "type": "if",
+        "locations": [
+          { "start": { "line": 19, "column": 8 }, "end": { "line": 19, "column": 8 } },
+          { "start": { "line": 19, "column": 8 }, "end": { "line": 19, "column": 8 } }
+        ]
+      },
+      "2": {
+        "line": 20,
+        "type": "if",
+        "locations": [
+          { "start": { "line": 20, "column": 8 }, "end": { "line": 20, "column": 8 } },
+          { "start": { "line": 20, "column": 8 }, "end": { "line": 20, "column": 8 } }
+        ]
+      },
+      "3": {
+        "line": 20,
+        "type": "if",
+        "locations": [
+          { "start": { "line": 20, "column": 29 }, "end": { "line": 20, "column": 29 } },
+          { "start": { "line": 20, "column": 29 }, "end": { "line": 20, "column": 29 } }
+        ]
+      }
+    }
+  },
+  "contracts/libraries/FullMath.sol": {
+    "l": {
+      "11": 48,
+      "29": 34,
+      "32": 34,
+      "33": 34,
+      "34": 34,
+      "37": 34,
+      "42": 0,
+      "50": 0,
+      "51": 0,
+      "55": 0,
+      "63": 0,
+      "64": 0,
+      "68": 0,
+      "73": 0,
+      "79": 0,
+      "82": 0,
+      "89": 0,
+      "90": 0,
+      "112": 0,
+      "125": 14,
+      "126": 14
+    },
+    "path": "/Users/dsukhani/Desktop/code/Timeswap-V1-Core/contracts/libraries/FullMath.sol",
+    "s": { "1": 34, "2": 34, "3": 34, "4": 34, "5": 0, "6": 0, "7": 0, "8": 0, "9": 0, "10": 0, "11": 14, "12": 14 },
+    "b": { "1": [34, 0], "2": [34, 0], "3": [0, 0], "4": [14, 0] },
+    "f": { "1": 48, "2": 34, "3": 14 },
+    "fnMap": {
+      "1": {
+        "name": "mul512",
+        "line": 5,
+        "loc": { "start": { "line": 5, "column": 4 }, "end": { "line": 16, "column": 4 } }
+      },
+      "2": {
+        "name": "mulDiv",
+        "line": 24,
+        "loc": { "start": { "line": 24, "column": 4 }, "end": { "line": 113, "column": 4 } }
+      },
+      "3": {
+        "name": "mulDivUp",
+        "line": 120,
+        "loc": { "start": { "line": 120, "column": 4 }, "end": { "line": 127, "column": 4 } }
+      }
+    },
+    "statementMap": {
+      "1": { "start": { "line": 29, "column": 8 }, "end": { "line": 29, "column": 53 } },
+      "2": { "start": { "line": 32, "column": 8 }, "end": { "line": 32, "column": 1273 } },
+      "3": { "start": { "line": 33, "column": 12 }, "end": { "line": 33, "column": 35 } },
+      "4": { "start": { "line": 37, "column": 12 }, "end": { "line": 37, "column": 25 } },
+      "5": { "start": { "line": 42, "column": 8 }, "end": { "line": 42, "column": 35 } },
+      "6": { "start": { "line": 50, "column": 8 }, "end": { "line": 50, "column": 25 } },
+      "7": { "start": { "line": 63, "column": 8 }, "end": { "line": 63, "column": 20 } },
+      "8": { "start": { "line": 82, "column": 8 }, "end": { "line": 82, "column": 28 } },
+      "9": { "start": { "line": 89, "column": 8 }, "end": { "line": 89, "column": 19 } },
+      "10": { "start": { "line": 112, "column": 8 }, "end": { "line": 112, "column": 21 } },
+      "11": { "start": { "line": 125, "column": 8 }, "end": { "line": 125, "column": 41 } },
+      "12": { "start": { "line": 126, "column": 8 }, "end": { "line": 126, "column": 51 } }
+    },
+    "branchMap": {
+      "1": {
+        "line": 32,
+        "type": "if",
+        "locations": [
+          { "start": { "line": 32, "column": 8 }, "end": { "line": 32, "column": 8 } },
+          { "start": { "line": 32, "column": 8 }, "end": { "line": 32, "column": 8 } }
+        ]
+      },
+      "2": {
+        "line": 33,
+        "type": "if",
+        "locations": [
+          { "start": { "line": 33, "column": 12 }, "end": { "line": 33, "column": 12 } },
+          { "start": { "line": 33, "column": 12 }, "end": { "line": 33, "column": 12 } }
+        ]
+      },
+      "3": {
+        "line": 42,
+        "type": "if",
+        "locations": [
+          { "start": { "line": 42, "column": 8 }, "end": { "line": 42, "column": 8 } },
+          { "start": { "line": 42, "column": 8 }, "end": { "line": 42, "column": 8 } }
+        ]
+      },
+      "4": {
+        "line": 126,
+        "type": "if",
+        "locations": [
+          { "start": { "line": 126, "column": 8 }, "end": { "line": 126, "column": 8 } },
+          { "start": { "line": 126, "column": 8 }, "end": { "line": 126, "column": 8 } }
+        ]
+      }
+    }
+  },
+  "contracts/libraries/LendMath.sol": {
+    "l": {
+      "21": 3,
+      "22": 3,
+      "23": 3,
+      "24": 3,
+      "25": 3,
+      "27": 3,
+      "28": 3,
+      "29": 3,
+      "30": 3,
+      "31": 3,
+      "32": 3,
+      "33": 3,
+      "41": 6,
+      "42": 6,
+      "43": 6,
+      "51": 3,
+      "52": 3,
+      "53": 3,
+      "54": 3,
+      "55": 3,
+      "56": 3,
+      "65": 3,
+      "66": 3,
+      "67": 3,
+      "68": 3,
+      "69": 3,
+      "70": 3,
+      "71": 3,
+      "72": 3,
+      "73": 3,
+      "74": 3,
+      "75": 3
+    },
+    "path": "/Users/dsukhani/Desktop/code/Timeswap-V1-Core/contracts/libraries/LendMath.sol",
+    "s": {
+      "1": 3,
+      "2": 3,
+      "3": 3,
+      "4": 3,
+      "5": 3,
+      "6": 3,
+      "7": 3,
+      "8": 3,
+      "9": 3,
+      "10": 3,
+      "11": 3,
+      "12": 3,
+      "13": 6,
+      "14": 6,
+      "15": 6,
+      "16": 3,
+      "17": 3,
+      "18": 3,
+      "19": 3,
+      "20": 3,
+      "21": 3,
+      "22": 3,
+      "23": 3,
+      "24": 3,
+      "25": 3,
+      "26": 3,
+      "27": 3,
+      "28": 3,
+      "29": 3,
+      "30": 3,
+      "31": 3,
+      "32": 3
+    },
+    "b": { "1": [3, 0] },
+    "f": { "1": 3, "2": 6, "3": 3, "4": 3 },
+    "fnMap": {
+      "1": {
+        "name": "check",
+        "line": 14,
+        "loc": { "start": { "line": 14, "column": 4 }, "end": { "line": 34, "column": 4 } }
+      },
+      "2": {
+        "name": "adjust",
+        "line": 36,
+        "loc": { "start": { "line": 36, "column": 4 }, "end": { "line": 44, "column": 4 } }
+      },
+      "3": {
+        "name": "getBond",
+        "line": 46,
+        "loc": { "start": { "line": 46, "column": 4 }, "end": { "line": 57, "column": 4 } }
+      },
+      "4": {
+        "name": "getInsurance",
+        "line": 59,
+        "loc": { "start": { "line": 59, "column": 4 }, "end": { "line": 76, "column": 4 } }
+      }
+    },
+    "statementMap": {
+      "1": { "start": { "line": 21, "column": 8 }, "end": { "line": 21, "column": 39 } },
+      "2": { "start": { "line": 22, "column": 8 }, "end": { "line": 22, "column": 46 } },
+      "3": { "start": { "line": 23, "column": 8 }, "end": { "line": 23, "column": 63 } },
+      "4": { "start": { "line": 24, "column": 8 }, "end": { "line": 24, "column": 63 } },
+      "5": { "start": { "line": 25, "column": 8 }, "end": { "line": 25, "column": 65 } },
+      "6": { "start": { "line": 27, "column": 8 }, "end": { "line": 27, "column": 35 } },
+      "7": { "start": { "line": 28, "column": 8 }, "end": { "line": 28, "column": 25 } },
+      "8": { "start": { "line": 29, "column": 8 }, "end": { "line": 29, "column": 21 } },
+      "9": { "start": { "line": 30, "column": 8 }, "end": { "line": 30, "column": 38 } },
+      "10": { "start": { "line": 31, "column": 8 }, "end": { "line": 31, "column": 29 } },
+      "11": { "start": { "line": 32, "column": 8 }, "end": { "line": 32, "column": 29 } },
+      "12": { "start": { "line": 33, "column": 8 }, "end": { "line": 33, "column": 47 } },
+      "13": { "start": { "line": 41, "column": 8 }, "end": { "line": 41, "column": 25 } },
+      "14": { "start": { "line": 42, "column": 8 }, "end": { "line": 42, "column": 22 } },
+      "15": { "start": { "line": 43, "column": 8 }, "end": { "line": 43, "column": 37 } },
+      "16": { "start": { "line": 51, "column": 8 }, "end": { "line": 51, "column": 35 } },
+      "17": { "start": { "line": 52, "column": 8 }, "end": { "line": 52, "column": 34 } },
+      "18": { "start": { "line": 53, "column": 8 }, "end": { "line": 53, "column": 28 } },
+      "19": { "start": { "line": 54, "column": 8 }, "end": { "line": 54, "column": 22 } },
+      "20": { "start": { "line": 55, "column": 8 }, "end": { "line": 55, "column": 28 } },
+      "21": { "start": { "line": 56, "column": 8 }, "end": { "line": 56, "column": 37 } },
+      "22": { "start": { "line": 65, "column": 8 }, "end": { "line": 65, "column": 40 } },
+      "23": { "start": { "line": 66, "column": 8 }, "end": { "line": 66, "column": 39 } },
+      "24": { "start": { "line": 67, "column": 8 }, "end": { "line": 67, "column": 31 } },
+      "25": { "start": { "line": 68, "column": 8 }, "end": { "line": 68, "column": 46 } },
+      "26": { "start": { "line": 69, "column": 8 }, "end": { "line": 69, "column": 37 } },
+      "27": { "start": { "line": 70, "column": 8 }, "end": { "line": 70, "column": 31 } },
+      "28": { "start": { "line": 71, "column": 8 }, "end": { "line": 71, "column": 38 } },
+      "29": { "start": { "line": 72, "column": 8 }, "end": { "line": 72, "column": 25 } },
+      "30": { "start": { "line": 73, "column": 8 }, "end": { "line": 73, "column": 86 } },
+      "31": { "start": { "line": 74, "column": 8 }, "end": { "line": 74, "column": 33 } },
+      "32": { "start": { "line": 75, "column": 8 }, "end": { "line": 75, "column": 47 } }
+    },
+    "branchMap": {
+      "1": {
+        "line": 33,
+        "type": "if",
+        "locations": [
+          { "start": { "line": 33, "column": 8 }, "end": { "line": 33, "column": 8 } },
+          { "start": { "line": 33, "column": 8 }, "end": { "line": 33, "column": 8 } }
+        ]
+      }
+    }
+  },
+  "contracts/libraries/Math.sol": {
+    "l": { "6": 4, "7": 4, "11": 14, "12": 14 },
+    "path": "/Users/dsukhani/Desktop/code/Timeswap-V1-Core/contracts/libraries/Math.sol",
+    "s": { "1": 4, "2": 4, "3": 14, "4": 14 },
+    "b": { "1": [4, 0], "2": [14, 0] },
+    "f": { "1": 4, "2": 14 },
+    "fnMap": {
+      "1": {
+        "name": "divUp",
+        "line": 5,
+        "loc": { "start": { "line": 5, "column": 4 }, "end": { "line": 8, "column": 4 } }
+      },
+      "2": {
+        "name": "shiftUp",
+        "line": 10,
+        "loc": { "start": { "line": 10, "column": 4 }, "end": { "line": 13, "column": 4 } }
+      }
+    },
+    "statementMap": {
+      "1": { "start": { "line": 6, "column": 8 }, "end": { "line": 6, "column": 16 } },
+      "2": { "start": { "line": 7, "column": 8 }, "end": { "line": 7, "column": 26 } },
+      "3": { "start": { "line": 11, "column": 8 }, "end": { "line": 11, "column": 17 } },
+      "4": { "start": { "line": 12, "column": 8 }, "end": { "line": 12, "column": 28 } }
+    },
+    "branchMap": {
+      "1": {
+        "line": 7,
+        "type": "if",
+        "locations": [
+          { "start": { "line": 7, "column": 8 }, "end": { "line": 7, "column": 8 } },
+          { "start": { "line": 7, "column": 8 }, "end": { "line": 7, "column": 8 } }
+        ]
+      },
+      "2": {
+        "line": 12,
+        "type": "if",
+        "locations": [
+          { "start": { "line": 12, "column": 8 }, "end": { "line": 12, "column": 8 } },
+          { "start": { "line": 12, "column": 8 }, "end": { "line": 12, "column": 8 } }
+        ]
+      }
+    }
+  },
+  "contracts/libraries/MintMath.sol": {
+    "l": {
+      "17": 9,
+      "18": 9,
+      "27": 1,
+      "39": 10,
+      "40": 10,
+      "41": 10,
+      "42": 10,
+      "43": 10,
+      "51": 1,
+      "52": 1,
+      "54": 0,
+      "56": 0,
+      "65": 10,
+      "66": 10,
+      "67": 10,
+      "68": 10,
+      "69": 10,
+      "70": 10,
+      "79": 10,
+      "80": 10,
+      "81": 10,
+      "82": 10,
+      "83": 10,
+      "84": 10
+    },
+    "path": "/Users/dsukhani/Desktop/code/Timeswap-V1-Core/contracts/libraries/MintMath.sol",
+    "s": {
+      "1": 9,
+      "2": 9,
+      "3": 1,
+      "4": 10,
+      "5": 10,
+      "6": 10,
+      "7": 10,
+      "8": 10,
+      "9": 1,
+      "10": 1,
+      "11": 0,
+      "12": 0,
+      "13": 0,
+      "14": 10,
+      "15": 10,
+      "16": 10,
+      "17": 10,
+      "18": 10,
+      "19": 10,
+      "20": 10,
+      "21": 10,
+      "22": 10,
+      "23": 10,
+      "24": 10,
+      "25": 10
+    },
+    "b": { "1": [1, 0], "2": [0, 0] },
+    "f": { "1": 9, "2": 1, "3": 10, "4": 1, "5": 10, "6": 10 },
+    "fnMap": {
+      "1": {
+        "name": "getLiquidityTotal",
+        "line": 14,
+        "loc": { "start": { "line": 14, "column": 4 }, "end": { "line": 19, "column": 4 } }
+      },
+      "2": {
+        "name": "getLiquidityTotal",
+        "line": 21,
+        "loc": { "start": { "line": 21, "column": 4 }, "end": { "line": 32, "column": 4 } }
+      },
+      "3": {
+        "name": "getLiquidity",
+        "line": 34,
+        "loc": { "start": { "line": 34, "column": 4 }, "end": { "line": 44, "column": 4 } }
+      },
+      "4": {
+        "name": "min",
+        "line": 46,
+        "loc": { "start": { "line": 46, "column": 4 }, "end": { "line": 58, "column": 4 } }
+      },
+      "5": {
+        "name": "getDebt",
+        "line": 60,
+        "loc": { "start": { "line": 60, "column": 4 }, "end": { "line": 71, "column": 4 } }
+      },
+      "6": {
+        "name": "getCollateral",
+        "line": 73,
+        "loc": { "start": { "line": 73, "column": 4 }, "end": { "line": 85, "column": 4 } }
+      }
+    },
+    "statementMap": {
+      "1": { "start": { "line": 17, "column": 8 }, "end": { "line": 17, "column": 33 } },
+      "2": { "start": { "line": 18, "column": 8 }, "end": { "line": 18, "column": 28 } },
+      "3": { "start": { "line": 27, "column": 8 }, "end": { "line": 27, "column": 737 } },
+      "4": { "start": { "line": 39, "column": 8 }, "end": { "line": 39, "column": 38 } },
+      "5": { "start": { "line": 40, "column": 8 }, "end": { "line": 40, "column": 37 } },
+      "6": { "start": { "line": 41, "column": 8 }, "end": { "line": 41, "column": 33 } },
+      "7": { "start": { "line": 42, "column": 8 }, "end": { "line": 42, "column": 35 } },
+      "8": { "start": { "line": 43, "column": 8 }, "end": { "line": 43, "column": 71 } },
+      "9": { "start": { "line": 51, "column": 8 }, "end": { "line": 51, "column": 1482 } },
+      "10": { "start": { "line": 52, "column": 12 }, "end": { "line": 52, "column": 16 } },
+      "11": { "start": { "line": 53, "column": 15 }, "end": { "line": 53, "column": 1540 } },
+      "12": { "start": { "line": 54, "column": 12 }, "end": { "line": 54, "column": 16 } },
+      "13": { "start": { "line": 56, "column": 12 }, "end": { "line": 56, "column": 16 } },
+      "14": { "start": { "line": 65, "column": 8 }, "end": { "line": 65, "column": 34 } },
+      "15": { "start": { "line": 66, "column": 8 }, "end": { "line": 66, "column": 33 } },
+      "16": { "start": { "line": 67, "column": 8 }, "end": { "line": 67, "column": 27 } },
+      "17": { "start": { "line": 68, "column": 8 }, "end": { "line": 68, "column": 36 } },
+      "18": { "start": { "line": 69, "column": 8 }, "end": { "line": 69, "column": 27 } },
+      "19": { "start": { "line": 70, "column": 8 }, "end": { "line": 70, "column": 35 } },
+      "20": { "start": { "line": 79, "column": 8 }, "end": { "line": 79, "column": 40 } },
+      "21": { "start": { "line": 80, "column": 8 }, "end": { "line": 80, "column": 39 } },
+      "22": { "start": { "line": 81, "column": 8 }, "end": { "line": 81, "column": 33 } },
+      "23": { "start": { "line": 82, "column": 8 }, "end": { "line": 82, "column": 48 } },
+      "24": { "start": { "line": 83, "column": 8 }, "end": { "line": 83, "column": 82 } },
+      "25": { "start": { "line": 84, "column": 8 }, "end": { "line": 84, "column": 47 } }
+    },
+    "branchMap": {
+      "1": {
+        "line": 51,
+        "type": "if",
+        "locations": [
+          { "start": { "line": 51, "column": 8 }, "end": { "line": 51, "column": 8 } },
+          { "start": { "line": 51, "column": 8 }, "end": { "line": 51, "column": 8 } }
+        ]
+      },
+      "2": {
+        "line": 53,
+        "type": "if",
+        "locations": [
+          { "start": { "line": 53, "column": 15 }, "end": { "line": 53, "column": 15 } },
+          { "start": { "line": 53, "column": 15 }, "end": { "line": 53, "column": 15 } }
+        ]
+      }
+    }
+  },
+  "contracts/libraries/PayMath.sol": {
+    "l": { "12": 1 },
+    "path": "/Users/dsukhani/Desktop/code/Timeswap-V1-Core/contracts/libraries/PayMath.sol",
+    "s": { "1": 1 },
+    "b": { "1": [1, 0] },
+    "f": { "1": 1 },
+    "fnMap": {
+      "1": {
+        "name": "checkProportional",
+        "line": 7,
+        "loc": { "start": { "line": 7, "column": 4 }, "end": { "line": 13, "column": 4 } }
+      }
+    },
+    "statementMap": { "1": { "start": { "line": 12, "column": 8 }, "end": { "line": 12, "column": 99 } } },
+    "branchMap": {
+      "1": {
+        "line": 12,
+        "type": "if",
+        "locations": [
+          { "start": { "line": 12, "column": 8 }, "end": { "line": 12, "column": 8 } },
+          { "start": { "line": 12, "column": 8 }, "end": { "line": 12, "column": 8 } }
+        ]
+      }
+    }
+  },
+  "contracts/libraries/SafeBalance.sol": {
+    "l": { "13": 56, "18": 56 },
+    "path": "/Users/dsukhani/Desktop/code/Timeswap-V1-Core/contracts/libraries/SafeBalance.sol",
+    "s": { "1": 56, "2": 56 },
+    "b": {},
+    "f": { "1": 56 },
+    "fnMap": {
+      "1": {
+        "name": "safeBalance",
+        "line": 10,
+        "loc": { "start": { "line": 10, "column": 4 }, "end": { "line": 19, "column": 4 } }
+      }
+    },
+    "statementMap": {
+      "1": { "start": { "line": 13, "column": 8 }, "end": { "line": 13, "column": 359 } },
+      "2": { "start": { "line": 18, "column": 8 }, "end": { "line": 18, "column": 42 } }
+    },
+    "branchMap": {}
+  },
+  "contracts/libraries/SafeCast.sol": {
+    "l": { "6": 16, "10": 28, "14": 11, "18": 0, "19": 0 },
+    "path": "/Users/dsukhani/Desktop/code/Timeswap-V1-Core/contracts/libraries/SafeCast.sol",
+    "s": { "1": 16, "2": 28, "3": 11, "4": 0, "5": 0, "6": 0 },
+    "b": { "1": [28, 0], "2": [11, 0], "3": [0, 0] },
+    "f": { "1": 16, "2": 28, "3": 11, "4": 0 },
+    "fnMap": {
+      "1": {
+        "name": "modUint32",
+        "line": 5,
+        "loc": { "start": { "line": 5, "column": 4 }, "end": { "line": 7, "column": 4 } }
+      },
+      "2": {
+        "name": "toUint112",
+        "line": 9,
+        "loc": { "start": { "line": 9, "column": 4 }, "end": { "line": 11, "column": 4 } }
+      },
+      "3": {
+        "name": "toUint128",
+        "line": 13,
+        "loc": { "start": { "line": 13, "column": 4 }, "end": { "line": 15, "column": 4 } }
+      },
+      "4": {
+        "name": "truncateUint112",
+        "line": 17,
+        "loc": { "start": { "line": 17, "column": 4 }, "end": { "line": 20, "column": 4 } }
+      }
+    },
+    "statementMap": {
+      "1": { "start": { "line": 6, "column": 8 }, "end": { "line": 6, "column": 34 } },
+      "2": { "start": { "line": 10, "column": 8 }, "end": { "line": 10, "column": 37 } },
+      "3": { "start": { "line": 14, "column": 8 }, "end": { "line": 14, "column": 37 } },
+      "4": { "start": { "line": 18, "column": 8 }, "end": { "line": 18, "column": 63 } },
+      "5": { "start": { "line": 18, "column": 35 }, "end": { "line": 18, "column": 63 } },
+      "6": { "start": { "line": 19, "column": 8 }, "end": { "line": 19, "column": 21 } }
+    },
+    "branchMap": {
+      "1": {
+        "line": 10,
+        "type": "if",
+        "locations": [
+          { "start": { "line": 10, "column": 8 }, "end": { "line": 10, "column": 8 } },
+          { "start": { "line": 10, "column": 8 }, "end": { "line": 10, "column": 8 } }
+        ]
+      },
+      "2": {
+        "line": 14,
+        "type": "if",
+        "locations": [
+          { "start": { "line": 14, "column": 8 }, "end": { "line": 14, "column": 8 } },
+          { "start": { "line": 14, "column": 8 }, "end": { "line": 14, "column": 8 } }
+        ]
+      },
+      "3": {
+        "line": 18,
+        "type": "if",
+        "locations": [
+          { "start": { "line": 18, "column": 8 }, "end": { "line": 18, "column": 8 } },
+          { "start": { "line": 18, "column": 8 }, "end": { "line": 18, "column": 8 } }
+        ]
+      }
+    }
+  },
+  "contracts/libraries/SafeTransfer.sol": {
+    "l": { "15": 11 },
+    "path": "/Users/dsukhani/Desktop/code/Timeswap-V1-Core/contracts/libraries/SafeTransfer.sol",
+    "s": { "1": 11 },
+    "b": {},
+    "f": { "1": 11 },
+    "fnMap": {
+      "1": {
+        "name": "safeTransfer",
+        "line": 10,
+        "loc": { "start": { "line": 10, "column": 4 }, "end": { "line": 16, "column": 4 } }
+      }
+    },
+    "statementMap": { "1": { "start": { "line": 15, "column": 8 }, "end": { "line": 15, "column": 46 } } },
+    "branchMap": {}
+  },
+  "contracts/libraries/WithdrawMath.sol": {
+    "l": {
+      "16": 1,
+      "17": 1,
+      "18": 1,
+      "19": 1,
+      "20": 1,
+      "21": 1,
+      "28": 1,
+      "29": 1,
+      "30": 1,
+      "31": 1,
+      "32": 1,
+      "33": 1,
+      "34": 1,
+      "35": 0,
+      "36": 0
+    },
+    "path": "/Users/dsukhani/Desktop/code/Timeswap-V1-Core/contracts/libraries/WithdrawMath.sol",
+    "s": {
+      "1": 1,
+      "2": 1,
+      "3": 0,
+      "4": 1,
+      "5": 1,
+      "6": 1,
+      "7": 1,
+      "8": 1,
+      "9": 1,
+      "10": 0,
+      "11": 1,
+      "12": 1,
+      "13": 1,
+      "14": 1,
+      "15": 1,
+      "16": 0,
+      "17": 0
+    },
+    "b": { "1": [0, 1], "2": [0, 1], "3": [1, 0] },
+    "f": { "1": 1, "2": 1 },
+    "fnMap": {
+      "1": {
+        "name": "getAsset",
+        "line": 12,
+        "loc": { "start": { "line": 12, "column": 4 }, "end": { "line": 22, "column": 4 } }
+      },
+      "2": {
+        "name": "getCollateral",
+        "line": 24,
+        "loc": { "start": { "line": 24, "column": 4 }, "end": { "line": 37, "column": 4 } }
+      }
+    },
+    "statementMap": {
+      "1": { "start": { "line": 16, "column": 8 }, "end": { "line": 16, "column": 51 } },
+      "2": { "start": { "line": 17, "column": 8 }, "end": { "line": 17, "column": 76 } },
+      "3": { "start": { "line": 17, "column": 52 }, "end": { "line": 17, "column": 76 } },
+      "4": { "start": { "line": 18, "column": 8 }, "end": { "line": 18, "column": 34 } },
+      "5": { "start": { "line": 19, "column": 8 }, "end": { "line": 19, "column": 32 } },
+      "6": { "start": { "line": 20, "column": 8 }, "end": { "line": 20, "column": 42 } },
+      "7": { "start": { "line": 21, "column": 8 }, "end": { "line": 21, "column": 39 } },
+      "8": { "start": { "line": 28, "column": 8 }, "end": { "line": 28, "column": 51 } },
+      "9": { "start": { "line": 29, "column": 8 }, "end": { "line": 29, "column": 72 } },
+      "10": { "start": { "line": 29, "column": 52 }, "end": { "line": 29, "column": 72 } },
+      "11": { "start": { "line": 30, "column": 8 }, "end": { "line": 30, "column": 55 } },
+      "12": { "start": { "line": 31, "column": 8 }, "end": { "line": 31, "column": 37 } },
+      "13": { "start": { "line": 32, "column": 8 }, "end": { "line": 32, "column": 52 } },
+      "14": { "start": { "line": 33, "column": 8 }, "end": { "line": 33, "column": 1178 } },
+      "15": { "start": { "line": 34, "column": 12 }, "end": { "line": 34, "column": 46 } },
+      "16": { "start": { "line": 35, "column": 8 }, "end": { "line": 35, "column": 112 } },
+      "17": { "start": { "line": 36, "column": 8 }, "end": { "line": 36, "column": 49 } }
+    },
+    "branchMap": {
+      "1": {
+        "line": 17,
+        "type": "if",
+        "locations": [
+          { "start": { "line": 17, "column": 8 }, "end": { "line": 17, "column": 8 } },
+          { "start": { "line": 17, "column": 8 }, "end": { "line": 17, "column": 8 } }
+        ]
+      },
+      "2": {
+        "line": 29,
+        "type": "if",
+        "locations": [
+          { "start": { "line": 29, "column": 8 }, "end": { "line": 29, "column": 8 } },
+          { "start": { "line": 29, "column": 8 }, "end": { "line": 29, "column": 8 } }
+        ]
+      },
+      "3": {
+        "line": 33,
+        "type": "if",
+        "locations": [
+          { "start": { "line": 33, "column": 8 }, "end": { "line": 33, "column": 8 } },
+          { "start": { "line": 33, "column": 8 }, "end": { "line": 33, "column": 8 } }
+        ]
+      }
+    }
+  },
+  "contracts/test/TestToken.sol": {
+    "l": { "12": 72 },
+    "path": "/Users/dsukhani/Desktop/code/Timeswap-V1-Core/contracts/test/TestToken.sol",
+    "s": { "1": 72 },
+    "b": {},
+    "f": { "1": 72 },
+    "fnMap": {
+      "1": {
+        "name": "constructor",
+        "line": 11,
+        "loc": { "start": { "line": 7, "column": 4 }, "end": { "line": 13, "column": 4 } }
+      }
+    },
+    "statementMap": { "1": { "start": { "line": 12, "column": 8 }, "end": { "line": 12, "column": 32 } } },
+    "branchMap": {}
+  },
+  "contracts/test/TimeswapPairCallee.sol": {
+    "l": {
+      "18": 24,
+      "19": 24,
+      "35": 9,
+      "39": 11,
+      "58": 11,
+      "70": 3,
+      "82": 4,
+      "92": 2,
+      "101": 10,
+      "105": 10,
+      "107": 10,
+      "108": 10,
+      "109": 10,
+      "113": 3,
+      "114": 3,
+      "116": 3,
+      "117": 3,
+      "121": 4,
+      "122": 4,
+      "124": 4,
+      "125": 4,
+      "134": 1,
+      "135": 1,
+      "136": 1
+    },
+    "path": "/Users/dsukhani/Desktop/code/Timeswap-V1-Core/contracts/test/TimeswapPairCallee.sol",
+    "s": {
+      "1": 24,
+      "2": 24,
+      "3": 9,
+      "4": 11,
+      "5": 11,
+      "6": 3,
+      "7": 4,
+      "8": 2,
+      "9": 10,
+      "10": 10,
+      "11": 10,
+      "12": 10,
+      "13": 10,
+      "14": 3,
+      "15": 3,
+      "16": 3,
+      "17": 3,
+      "18": 4,
+      "19": 4,
+      "20": 4,
+      "21": 4,
+      "22": 1,
+      "23": 1,
+      "24": 1
+    },
+    "b": { "1": [10, 0], "2": [3, 0], "3": [4, 0] },
+    "f": { "1": 24, "2": 9, "3": 11, "4": 11, "5": 3, "6": 4, "7": 2, "8": 10, "9": 3, "10": 4, "11": 1 },
+    "fnMap": {
+      "1": {
+        "name": "constructor",
+        "line": 17,
+        "loc": { "start": { "line": 17, "column": 4 }, "end": { "line": 20, "column": 4 } }
+      },
+      "2": {
+        "name": "getData",
+        "line": 34,
+        "loc": { "start": { "line": 34, "column": 4 }, "end": { "line": 36, "column": 4 } }
+      },
+      "3": {
+        "name": "getDataMint",
+        "line": 38,
+        "loc": { "start": { "line": 38, "column": 4 }, "end": { "line": 40, "column": 4 } }
+      },
+      "4": {
+        "name": "mint",
+        "line": 45,
+        "loc": { "start": { "line": 45, "column": 8 }, "end": { "line": 59, "column": 8 } }
+      },
+      "5": {
+        "name": "lend",
+        "line": 62,
+        "loc": { "start": { "line": 62, "column": 4 }, "end": { "line": 71, "column": 4 } }
+      },
+      "6": {
+        "name": "borrow",
+        "line": 74,
+        "loc": { "start": { "line": 74, "column": 4 }, "end": { "line": 83, "column": 4 } }
+      },
+      "7": {
+        "name": "pay",
+        "line": 84,
+        "loc": { "start": { "line": 84, "column": 4 }, "end": { "line": 93, "column": 4 } }
+      },
+      "8": {
+        "name": "timeswapMintCallback",
+        "line": 96,
+        "loc": { "start": { "line": 96, "column": 4 }, "end": { "line": 110, "column": 4 } }
+      },
+      "9": {
+        "name": "timeswapLendCallback",
+        "line": 112,
+        "loc": { "start": { "line": 112, "column": 4 }, "end": { "line": 118, "column": 4 } }
+      },
+      "10": {
+        "name": "timeswapBorrowCallback",
+        "line": 120,
+        "loc": { "start": { "line": 120, "column": 4 }, "end": { "line": 126, "column": 4 } }
+      },
+      "11": {
+        "name": "timeswapPayCallback",
+        "line": 130,
+        "loc": { "start": { "line": 130, "column": 4 }, "end": { "line": 138, "column": 4 } }
+      }
+    },
+    "statementMap": {
+      "1": { "start": { "line": 18, "column": 8 }, "end": { "line": 18, "column": 33 } },
+      "2": { "start": { "line": 19, "column": 8 }, "end": { "line": 19, "column": 46 } },
+      "3": { "start": { "line": 35, "column": 12 }, "end": { "line": 35, "column": 97 } },
+      "4": { "start": { "line": 39, "column": 8 }, "end": { "line": 39, "column": 103 } },
+      "5": { "start": { "line": 58, "column": 12 }, "end": { "line": 58, "column": 127 } },
+      "6": { "start": { "line": 70, "column": 8 }, "end": { "line": 70, "column": 117 } },
+      "7": { "start": { "line": 82, "column": 8 }, "end": { "line": 82, "column": 108 } },
+      "8": { "start": { "line": 92, "column": 8 }, "end": { "line": 92, "column": 98 } },
+      "9": { "start": { "line": 101, "column": 8 }, "end": { "line": 101, "column": 3137 } },
+      "10": { "start": { "line": 105, "column": 8 }, "end": { "line": 105, "column": 63 } },
+      "11": { "start": { "line": 107, "column": 8 }, "end": { "line": 107, "column": 61 } },
+      "12": { "start": { "line": 108, "column": 8 }, "end": { "line": 108, "column": 60 } },
+      "13": { "start": { "line": 109, "column": 8 }, "end": { "line": 109, "column": 75 } },
+      "14": { "start": { "line": 113, "column": 8 }, "end": { "line": 113, "column": 101 } },
+      "15": { "start": { "line": 114, "column": 8 }, "end": { "line": 114, "column": 63 } },
+      "16": { "start": { "line": 116, "column": 8 }, "end": { "line": 116, "column": 61 } },
+      "17": { "start": { "line": 117, "column": 8 }, "end": { "line": 117, "column": 55 } },
+      "18": { "start": { "line": 121, "column": 8 }, "end": { "line": 121, "column": 101 } },
+      "19": { "start": { "line": 122, "column": 8 }, "end": { "line": 122, "column": 63 } },
+      "20": { "start": { "line": 124, "column": 8 }, "end": { "line": 124, "column": 61 } },
+      "21": { "start": { "line": 125, "column": 8 }, "end": { "line": 125, "column": 65 } },
+      "22": { "start": { "line": 134, "column": 8 }, "end": { "line": 134, "column": 101 } },
+      "23": { "start": { "line": 135, "column": 8 }, "end": { "line": 135, "column": 63 } },
+      "24": { "start": { "line": 136, "column": 8 }, "end": { "line": 136, "column": 55 } }
+    },
+    "branchMap": {
+      "1": {
+        "line": 107,
+        "type": "if",
+        "locations": [
+          { "start": { "line": 107, "column": 8 }, "end": { "line": 107, "column": 8 } },
+          { "start": { "line": 107, "column": 8 }, "end": { "line": 107, "column": 8 } }
+        ]
+      },
+      "2": {
+        "line": 116,
+        "type": "if",
+        "locations": [
+          { "start": { "line": 116, "column": 8 }, "end": { "line": 116, "column": 8 } },
+          { "start": { "line": 116, "column": 8 }, "end": { "line": 116, "column": 8 } }
+        ]
+      },
+      "3": {
+        "line": 124,
+        "type": "if",
+        "locations": [
+          { "start": { "line": 124, "column": 8 }, "end": { "line": 124, "column": 8 } },
+          { "start": { "line": 124, "column": 8 }, "end": { "line": 124, "column": 8 } }
+        ]
+      }
+    }
+  },
+  "contracts/TimeswapFactory.sol": {
+    "l": {
+      "38": 58,
+      "39": 57,
+      "40": 57,
+      "41": 57,
+      "48": 15,
+      "49": 14,
+      "50": 12,
+      "52": 11,
+      "54": 11,
+      "56": 11,
+      "61": 5,
+      "62": 4,
+      "63": 3,
+      "65": 3,
+      "70": 3,
+      "71": 2,
+      "73": 2
+    },
+    "path": "/Users/dsukhani/Desktop/code/Timeswap-V1-Core/contracts/TimeswapFactory.sol",
+    "s": {
+      "1": 58,
+      "2": 57,
+      "3": 57,
+      "4": 57,
+      "5": 15,
+      "6": 14,
+      "7": 12,
+      "8": 11,
+      "9": 11,
+      "10": 11,
+      "11": 5,
+      "12": 4,
+      "13": 3,
+      "14": 3,
+      "15": 3,
+      "16": 2,
+      "17": 2
+    },
+    "b": { "1": [57, 1], "2": [14, 1], "3": [12, 2], "4": [11, 1], "5": [4, 1], "6": [3, 1], "7": [2, 1] },
+    "f": { "1": 58, "2": 15, "3": 5, "4": 3 },
+    "fnMap": {
+      "1": {
+        "name": "constructor",
+        "line": 33,
+        "loc": { "start": { "line": 33, "column": 4 }, "end": { "line": 42, "column": 4 } }
+      },
+      "2": {
+        "name": "createPair",
+        "line": 47,
+        "loc": { "start": { "line": 47, "column": 4 }, "end": { "line": 57, "column": 4 } }
+      },
+      "3": {
+        "name": "setOwner",
+        "line": 60,
+        "loc": { "start": { "line": 60, "column": 4 }, "end": { "line": 66, "column": 4 } }
+      },
+      "4": {
+        "name": "acceptOwner",
+        "line": 69,
+        "loc": { "start": { "line": 69, "column": 4 }, "end": { "line": 74, "column": 4 } }
+      }
+    },
+    "statementMap": {
+      "1": { "start": { "line": 38, "column": 8 }, "end": { "line": 38, "column": 44 } },
+      "2": { "start": { "line": 39, "column": 8 }, "end": { "line": 39, "column": 21 } },
+      "3": { "start": { "line": 40, "column": 8 }, "end": { "line": 40, "column": 17 } },
+      "4": { "start": { "line": 41, "column": 8 }, "end": { "line": 41, "column": 33 } },
+      "5": { "start": { "line": 48, "column": 8 }, "end": { "line": 48, "column": 48 } },
+      "6": { "start": { "line": 49, "column": 8 }, "end": { "line": 49, "column": 87 } },
+      "7": { "start": { "line": 50, "column": 8 }, "end": { "line": 50, "column": 72 } },
+      "8": { "start": { "line": 52, "column": 8 }, "end": { "line": 52, "column": 115 } },
+      "9": { "start": { "line": 54, "column": 8 }, "end": { "line": 54, "column": 40 } },
+      "10": { "start": { "line": 56, "column": 8 }, "end": { "line": 56, "column": 48 } },
+      "11": { "start": { "line": 61, "column": 8 }, "end": { "line": 61, "column": 48 } },
+      "12": { "start": { "line": 62, "column": 8 }, "end": { "line": 62, "column": 51 } },
+      "13": { "start": { "line": 63, "column": 8 }, "end": { "line": 63, "column": 35 } },
+      "14": { "start": { "line": 65, "column": 8 }, "end": { "line": 65, "column": 36 } },
+      "15": { "start": { "line": 70, "column": 8 }, "end": { "line": 70, "column": 55 } },
+      "16": { "start": { "line": 71, "column": 8 }, "end": { "line": 71, "column": 25 } },
+      "17": { "start": { "line": 73, "column": 8 }, "end": { "line": 73, "column": 36 } }
+    },
+    "branchMap": {
+      "1": {
+        "line": 38,
+        "type": "if",
+        "locations": [
+          { "start": { "line": 38, "column": 8 }, "end": { "line": 38, "column": 8 } },
+          { "start": { "line": 38, "column": 8 }, "end": { "line": 38, "column": 8 } }
+        ]
+      },
+      "2": {
+        "line": 48,
+        "type": "if",
+        "locations": [
+          { "start": { "line": 48, "column": 8 }, "end": { "line": 48, "column": 8 } },
+          { "start": { "line": 48, "column": 8 }, "end": { "line": 48, "column": 8 } }
+        ]
+      },
+      "3": {
+        "line": 49,
+        "type": "if",
+        "locations": [
+          { "start": { "line": 49, "column": 8 }, "end": { "line": 49, "column": 8 } },
+          { "start": { "line": 49, "column": 8 }, "end": { "line": 49, "column": 8 } }
+        ]
+      },
+      "4": {
+        "line": 50,
+        "type": "if",
+        "locations": [
+          { "start": { "line": 50, "column": 8 }, "end": { "line": 50, "column": 8 } },
+          { "start": { "line": 50, "column": 8 }, "end": { "line": 50, "column": 8 } }
+        ]
+      },
+      "5": {
+        "line": 61,
+        "type": "if",
+        "locations": [
+          { "start": { "line": 61, "column": 8 }, "end": { "line": 61, "column": 8 } },
+          { "start": { "line": 61, "column": 8 }, "end": { "line": 61, "column": 8 } }
+        ]
+      },
+      "6": {
+        "line": 62,
+        "type": "if",
+        "locations": [
+          { "start": { "line": 62, "column": 8 }, "end": { "line": 62, "column": 8 } },
+          { "start": { "line": 62, "column": 8 }, "end": { "line": 62, "column": 8 } }
+        ]
+      },
+      "7": {
+        "line": 70,
+        "type": "if",
+        "locations": [
+          { "start": { "line": 70, "column": 8 }, "end": { "line": 70, "column": 8 } },
+          { "start": { "line": 70, "column": 8 }, "end": { "line": 70, "column": 8 } }
+        ]
+      }
+    }
+  },
+  "contracts/TimeswapPair.sol": {
+    "l": {
+      "49": 13,
+      "50": 13,
+      "55": 6,
+      "60": 6,
+      "65": 6,
+      "70": 6,
+      "75": 6,
+      "80": 6,
+      "85": 6,
+      "102": 11,
+      "103": 11,
+      "104": 11,
+      "105": 11,
+      "106": 11,
+      "113": 24,
+      "114": 24,
+      "115": 24,
+      "116": 21,
+      "140": 11,
+      "141": 11,
+      "142": 11,
+      "143": 11,
+      "144": 11,
+      "146": 10,
+      "148": 10,
+      "149": 9,
+      "150": 9,
+      "152": 9,
+      "153": 9,
+      "155": 1,
+      "161": 1,
+      "163": 1,
+      "164": 1,
+      "166": 10,
+      "167": 10,
+      "169": 10,
+      "170": 10,
+      "171": 10,
+      "173": 10,
+      "175": 10,
+      "178": 10,
+      "179": 10,
+      "180": 10,
+      "182": 10,
+      "183": 10,
+      "184": 10,
+      "186": 10,
+      "187": 10,
+      "197": 3,
+      "198": 3,
+      "199": 3,
+      "200": 3,
+      "202": 2,
+      "204": 2,
+      "205": 2,
+      "207": 2,
+      "209": 2,
+      "211": 2,
+      "212": 2,
+      "214": 2,
+      "215": 2,
+      "217": 2,
+      "218": 2,
+      "231": 3,
+      "232": 3,
+      "233": 3,
+      "234": 3,
+      "236": 3,
+      "237": 3,
+      "239": 3,
+      "241": 3,
+      "242": 3,
+      "244": 3,
+      "246": 3,
+      "247": 3,
+      "249": 3,
+      "250": 3,
+      "252": 3,
+      "254": 3,
+      "255": 3,
+      "256": 3,
+      "258": 3,
+      "259": 3,
+      "269": 1,
+      "270": 1,
+      "271": 1,
+      "272": 1,
+      "274": 1,
+      "276": 1,
+      "277": 1,
+      "279": 1,
+      "280": 1,
+      "282": 1,
+      "284": 1,
+      "285": 1,
+      "287": 1,
+      "288": 1,
+      "290": 1,
+      "291": 1,
+      "293": 1,
+      "294": 1,
+      "307": 4,
+      "308": 4,
+      "309": 4,
+      "310": 4,
+      "312": 4,
+      "313": 4,
+      "315": 4,
+      "317": 4,
+      "318": 4,
+      "319": 4,
+      "321": 4,
+      "323": 4,
+      "325": 4,
+      "326": 4,
+      "327": 4,
+      "329": 4,
+      "330": 4,
+      "331": 4,
+      "333": 4,
+      "335": 4,
+      "336": 4,
+      "350": 2,
+      "351": 2,
+      "352": 2,
+      "353": 2,
+      "354": 2,
+      "356": 2,
+      "358": 2,
+      "360": 2,
+      "361": 2,
+      "362": 2,
+      "363": 2,
+      "364": 1,
+      "365": 1,
+      "366": 1,
+      "367": 1,
+      "368": 1,
+      "370": 1,
+      "372": 1,
+      "373": 1,
+      "375": 1,
+      "377": 1,
+      "378": 1
+    },
+    "path": "/Users/dsukhani/Desktop/code/Timeswap-V1-Core/contracts/TimeswapPair.sol",
+    "s": {
+      "1": 13,
+      "2": 13,
+      "3": 6,
+      "4": 6,
+      "5": 6,
+      "6": 6,
+      "7": 6,
+      "8": 6,
+      "9": 6,
+      "10": 11,
+      "11": 11,
+      "12": 11,
+      "13": 11,
+      "14": 11,
+      "15": 24,
+      "16": 24,
+      "17": 21,
+      "18": 11,
+      "19": 11,
+      "20": 11,
+      "21": 11,
+      "22": 11,
+      "23": 10,
+      "24": 10,
+      "25": 9,
+      "26": 9,
+      "27": 9,
+      "28": 9,
+      "29": 1,
+      "30": 1,
+      "31": 1,
+      "32": 1,
+      "33": 10,
+      "34": 10,
+      "35": 10,
+      "36": 10,
+      "37": 10,
+      "38": 10,
+      "39": 10,
+      "40": 10,
+      "41": 10,
+      "42": 10,
+      "43": 10,
+      "44": 10,
+      "45": 10,
+      "46": 10,
+      "47": 10,
+      "48": 3,
+      "49": 3,
+      "50": 3,
+      "51": 3,
+      "52": 2,
+      "53": 2,
+      "54": 2,
+      "55": 2,
+      "56": 2,
+      "57": 2,
+      "58": 2,
+      "59": 2,
+      "60": 2,
+      "61": 2,
+      "62": 2,
+      "63": 2,
+      "64": 2,
+      "65": 3,
+      "66": 3,
+      "67": 3,
+      "68": 3,
+      "69": 3,
+      "70": 3,
+      "71": 3,
+      "72": 3,
+      "73": 3,
+      "74": 3,
+      "75": 3,
+      "76": 3,
+      "77": 3,
+      "78": 3,
+      "79": 3,
+      "80": 3,
+      "81": 3,
+      "82": 3,
+      "83": 3,
+      "84": 3,
+      "85": 1,
+      "86": 1,
+      "87": 1,
+      "88": 1,
+      "89": 1,
+      "90": 1,
+      "91": 1,
+      "92": 1,
+      "93": 1,
+      "94": 1,
+      "95": 1,
+      "96": 1,
+      "97": 1,
+      "98": 1,
+      "99": 1,
+      "100": 1,
+      "101": 1,
+      "102": 1,
+      "103": 1,
+      "104": 1,
+      "105": 4,
+      "106": 4,
+      "107": 4,
+      "108": 4,
+      "109": 4,
+      "110": 4,
+      "111": 4,
+      "112": 4,
+      "113": 4,
+      "114": 4,
+      "115": 4,
+      "116": 4,
+      "117": 4,
+      "118": 4,
+      "119": 4,
+      "120": 4,
+      "121": 4,
+      "122": 4,
+      "123": 4,
+      "124": 4,
+      "125": 4,
+      "126": 2,
+      "127": 2,
+      "128": 2,
+      "129": 2,
+      "130": 2,
+      "131": 2,
+      "132": 2,
+      "133": 2,
+      "134": 2,
+      "135": 2,
+      "136": 2,
+      "137": 1,
+      "138": 1,
+      "139": 1,
+      "140": 1,
+      "141": 1,
+      "142": 1,
+      "143": 1,
+      "144": 1,
+      "145": 1,
+      "146": 1,
+      "147": 1,
+      "148": 1,
+      "149": 1,
+      "150": 1
+    },
+    "b": {
+      "1": [24, 0],
+      "2": [11, 0],
+      "3": [11, 0],
+      "4": [11, 0],
+      "5": [11, 0],
+      "6": [10, 1],
+      "7": [9, 1],
+      "8": [10, 0],
+      "9": [3, 0],
+      "10": [3, 0],
+      "11": [3, 0],
+      "12": [2, 1],
+      "13": [2, 0],
+      "14": [2, 0],
+      "15": [3, 0],
+      "16": [3, 0],
+      "17": [3, 0],
+      "18": [3, 0],
+      "19": [3, 0],
+      "20": [1, 0],
+      "21": [1, 0],
+      "22": [1, 0],
+      "23": [1, 0],
+      "24": [1, 0],
+      "25": [1, 0],
+      "26": [4, 0],
+      "27": [4, 0],
+      "28": [4, 0],
+      "29": [4, 0],
+      "30": [4, 0],
+      "31": [2, 0],
+      "32": [2, 0],
+      "33": [2, 0],
+      "34": [2, 0],
+      "35": [2, 0],
+      "36": [2, 0],
+      "37": [1, 1],
+      "38": [0, 1],
+      "39": [1, 0],
+      "40": [1, 0]
+    },
+    "f": {
+      "1": 13,
+      "2": 6,
+      "3": 6,
+      "4": 6,
+      "5": 6,
+      "6": 6,
+      "7": 6,
+      "8": 6,
+      "9": 11,
+      "10": 24,
+      "11": 11,
+      "12": 3,
+      "13": 3,
+      "14": 1,
+      "15": 4,
+      "16": 2
+    },
+    "fnMap": {
+      "1": {
+        "name": "constantProduct",
+        "line": 48,
+        "loc": { "start": { "line": 48, "column": 4 }, "end": { "line": 51, "column": 4 } }
+      },
+      "2": {
+        "name": "totalReserves",
+        "line": 54,
+        "loc": { "start": { "line": 54, "column": 4 }, "end": { "line": 56, "column": 4 } }
+      },
+      "3": {
+        "name": "totalLiquidity",
+        "line": 59,
+        "loc": { "start": { "line": 59, "column": 4 }, "end": { "line": 61, "column": 4 } }
+      },
+      "4": {
+        "name": "liquidityOf",
+        "line": 64,
+        "loc": { "start": { "line": 64, "column": 4 }, "end": { "line": 66, "column": 4 } }
+      },
+      "5": {
+        "name": "totalClaims",
+        "line": 69,
+        "loc": { "start": { "line": 69, "column": 4 }, "end": { "line": 71, "column": 4 } }
+      },
+      "6": {
+        "name": "claimsOf",
+        "line": 74,
+        "loc": { "start": { "line": 74, "column": 4 }, "end": { "line": 76, "column": 4 } }
+      },
+      "7": {
+        "name": "totalDebtCreated",
+        "line": 79,
+        "loc": { "start": { "line": 79, "column": 4 }, "end": { "line": 81, "column": 4 } }
+      },
+      "8": {
+        "name": "duesOf",
+        "line": 84,
+        "loc": { "start": { "line": 84, "column": 4 }, "end": { "line": 86, "column": 4 } }
+      },
+      "9": {
+        "name": "constructor",
+        "line": 96,
+        "loc": { "start": { "line": 96, "column": 4 }, "end": { "line": 107, "column": 4 } }
+      },
+      "10": {
+        "name": "lock",
+        "line": 112,
+        "loc": { "start": { "line": 112, "column": 4 }, "end": { "line": 117, "column": 4 } }
+      },
+      "11": {
+        "name": "mint",
+        "line": 133,
+        "loc": { "start": { "line": 122, "column": 4 }, "end": { "line": 188, "column": 4 } }
+      },
+      "12": {
+        "name": "burn",
+        "line": 196,
+        "loc": { "start": { "line": 191, "column": 4 }, "end": { "line": 219, "column": 4 } }
+      },
+      "13": {
+        "name": "lend",
+        "line": 230,
+        "loc": { "start": { "line": 222, "column": 4 }, "end": { "line": 260, "column": 4 } }
+      },
+      "14": {
+        "name": "withdraw",
+        "line": 268,
+        "loc": { "start": { "line": 263, "column": 4 }, "end": { "line": 295, "column": 4 } }
+      },
+      "15": {
+        "name": "borrow",
+        "line": 306,
+        "loc": { "start": { "line": 298, "column": 4 }, "end": { "line": 337, "column": 4 } }
+      },
+      "16": {
+        "name": "pay",
+        "line": 348,
+        "loc": { "start": { "line": 340, "column": 4 }, "end": { "line": 379, "column": 4 } }
+      }
+    },
+    "statementMap": {
+      "1": { "start": { "line": 49, "column": 8 }, "end": { "line": 49, "column": 50 } },
+      "2": { "start": { "line": 50, "column": 8 }, "end": { "line": 50, "column": 42 } },
+      "3": { "start": { "line": 55, "column": 8 }, "end": { "line": 55, "column": 45 } },
+      "4": { "start": { "line": 60, "column": 8 }, "end": { "line": 60, "column": 51 } },
+      "5": { "start": { "line": 65, "column": 8 }, "end": { "line": 65, "column": 49 } },
+      "6": { "start": { "line": 70, "column": 8 }, "end": { "line": 70, "column": 48 } },
+      "7": { "start": { "line": 75, "column": 8 }, "end": { "line": 75, "column": 44 } },
+      "8": { "start": { "line": 80, "column": 8 }, "end": { "line": 80, "column": 53 } },
+      "9": { "start": { "line": 85, "column": 8 }, "end": { "line": 85, "column": 42 } },
+      "10": { "start": { "line": 102, "column": 8 }, "end": { "line": 102, "column": 37 } },
+      "11": { "start": { "line": 103, "column": 8 }, "end": { "line": 103, "column": 21 } },
+      "12": { "start": { "line": 104, "column": 8 }, "end": { "line": 104, "column": 31 } },
+      "13": { "start": { "line": 105, "column": 8 }, "end": { "line": 105, "column": 17 } },
+      "14": { "start": { "line": 106, "column": 8 }, "end": { "line": 106, "column": 33 } },
+      "15": { "start": { "line": 113, "column": 8 }, "end": { "line": 113, "column": 41 } },
+      "16": { "start": { "line": 114, "column": 8 }, "end": { "line": 114, "column": 17 } },
+      "17": { "start": { "line": 116, "column": 8 }, "end": { "line": 116, "column": 17 } },
+      "18": { "start": { "line": 140, "column": 8 }, "end": { "line": 140, "column": 53 } },
+      "19": { "start": { "line": 141, "column": 8 }, "end": { "line": 141, "column": 72 } },
+      "20": { "start": { "line": 142, "column": 8 }, "end": { "line": 142, "column": 81 } },
+      "21": { "start": { "line": 143, "column": 8 }, "end": { "line": 143, "column": 40 } },
+      "22": { "start": { "line": 144, "column": 8 }, "end": { "line": 144, "column": 57 } },
+      "23": { "start": { "line": 146, "column": 8 }, "end": { "line": 146, "column": 43 } },
+      "24": { "start": { "line": 148, "column": 8 }, "end": { "line": 148, "column": 4849 } },
+      "25": { "start": { "line": 149, "column": 12 }, "end": { "line": 149, "column": 74 } },
+      "26": { "start": { "line": 150, "column": 12 }, "end": { "line": 150, "column": 86 } },
+      "27": { "start": { "line": 152, "column": 12 }, "end": { "line": 152, "column": 54 } },
+      "28": { "start": { "line": 153, "column": 12 }, "end": { "line": 153, "column": 77 } },
+      "29": { "start": { "line": 155, "column": 12 }, "end": { "line": 155, "column": 5224 } },
+      "30": { "start": { "line": 161, "column": 12 }, "end": { "line": 161, "column": 86 } },
+      "31": { "start": { "line": 163, "column": 12 }, "end": { "line": 163, "column": 54 } },
+      "32": { "start": { "line": 164, "column": 12 }, "end": { "line": 164, "column": 77 } },
+      "33": { "start": { "line": 166, "column": 8 }, "end": { "line": 166, "column": 43 } },
+      "34": { "start": { "line": 167, "column": 8 }, "end": { "line": 167, "column": 52 } },
+      "35": { "start": { "line": 169, "column": 8 }, "end": { "line": 169, "column": 69 } },
+      "36": { "start": { "line": 170, "column": 8 }, "end": { "line": 170, "column": 92 } },
+      "37": { "start": { "line": 171, "column": 8 }, "end": { "line": 171, "column": 44 } },
+      "38": { "start": { "line": 173, "column": 8 }, "end": { "line": 173, "column": 75 } },
+      "39": { "start": { "line": 175, "column": 8 }, "end": { "line": 175, "column": 43 } },
+      "40": { "start": { "line": 178, "column": 8 }, "end": { "line": 178, "column": 45 } },
+      "41": { "start": { "line": 179, "column": 8 }, "end": { "line": 179, "column": 58 } },
+      "42": { "start": { "line": 180, "column": 8 }, "end": { "line": 180, "column": 49 } },
+      "43": { "start": { "line": 182, "column": 8 }, "end": { "line": 182, "column": 32 } },
+      "44": { "start": { "line": 183, "column": 8 }, "end": { "line": 183, "column": 32 } },
+      "45": { "start": { "line": 184, "column": 8 }, "end": { "line": 184, "column": 32 } },
+      "46": { "start": { "line": 186, "column": 8 }, "end": { "line": 186, "column": 39 } },
+      "47": { "start": { "line": 187, "column": 8 }, "end": { "line": 187, "column": 96 } },
+      "48": { "start": { "line": 197, "column": 8 }, "end": { "line": 197, "column": 53 } },
+      "49": { "start": { "line": 198, "column": 8 }, "end": { "line": 198, "column": 75 } },
+      "50": { "start": { "line": 199, "column": 8 }, "end": { "line": 199, "column": 84 } },
+      "51": { "start": { "line": 200, "column": 8 }, "end": { "line": 200, "column": 42 } },
+      "52": { "start": { "line": 202, "column": 8 }, "end": { "line": 202, "column": 43 } },
+      "53": { "start": { "line": 204, "column": 8 }, "end": { "line": 204, "column": 67 } },
+      "54": { "start": { "line": 205, "column": 8 }, "end": { "line": 205, "column": 77 } },
+      "55": { "start": { "line": 207, "column": 8 }, "end": { "line": 207, "column": 47 } },
+      "56": { "start": { "line": 209, "column": 8 }, "end": { "line": 209, "column": 50 } },
+      "57": { "start": { "line": 211, "column": 8 }, "end": { "line": 211, "column": 51 } },
+      "58": { "start": { "line": 212, "column": 8 }, "end": { "line": 212, "column": 61 } },
+      "59": { "start": { "line": 214, "column": 8 }, "end": { "line": 214, "column": 77 } },
+      "60": { "start": { "line": 214, "column": 33 }, "end": { "line": 214, "column": 76 } },
+      "61": { "start": { "line": 215, "column": 8 }, "end": { "line": 215, "column": 97 } },
+      "62": { "start": { "line": 215, "column": 38 }, "end": { "line": 215, "column": 96 } },
+      "63": { "start": { "line": 217, "column": 8 }, "end": { "line": 217, "column": 39 } },
+      "64": { "start": { "line": 218, "column": 8 }, "end": { "line": 218, "column": 86 } },
+      "65": { "start": { "line": 231, "column": 8 }, "end": { "line": 231, "column": 53 } },
+      "66": { "start": { "line": 232, "column": 8 }, "end": { "line": 232, "column": 73 } },
+      "67": { "start": { "line": 233, "column": 8 }, "end": { "line": 233, "column": 82 } },
+      "68": { "start": { "line": 234, "column": 8 }, "end": { "line": 234, "column": 40 } },
+      "69": { "start": { "line": 236, "column": 8 }, "end": { "line": 236, "column": 43 } },
+      "70": { "start": { "line": 237, "column": 8 }, "end": { "line": 237, "column": 56 } },
+      "71": { "start": { "line": 239, "column": 8 }, "end": { "line": 239, "column": 71 } },
+      "72": { "start": { "line": 241, "column": 8 }, "end": { "line": 241, "column": 72 } },
+      "73": { "start": { "line": 242, "column": 8 }, "end": { "line": 242, "column": 94 } },
+      "74": { "start": { "line": 244, "column": 8 }, "end": { "line": 244, "column": 44 } },
+      "75": { "start": { "line": 246, "column": 8 }, "end": { "line": 246, "column": 52 } },
+      "76": { "start": { "line": 247, "column": 8 }, "end": { "line": 247, "column": 62 } },
+      "77": { "start": { "line": 249, "column": 8 }, "end": { "line": 249, "column": 49 } },
+      "78": { "start": { "line": 250, "column": 8 }, "end": { "line": 250, "column": 64 } },
+      "79": { "start": { "line": 252, "column": 8 }, "end": { "line": 252, "column": 45 } },
+      "80": { "start": { "line": 254, "column": 8 }, "end": { "line": 254, "column": 32 } },
+      "81": { "start": { "line": 255, "column": 8 }, "end": { "line": 255, "column": 32 } },
+      "82": { "start": { "line": 256, "column": 8 }, "end": { "line": 256, "column": 32 } },
+      "83": { "start": { "line": 258, "column": 8 }, "end": { "line": 258, "column": 39 } },
+      "84": { "start": { "line": 259, "column": 8 }, "end": { "line": 259, "column": 82 } },
+      "85": { "start": { "line": 269, "column": 8 }, "end": { "line": 269, "column": 53 } },
+      "86": { "start": { "line": 270, "column": 8 }, "end": { "line": 270, "column": 75 } },
+      "87": { "start": { "line": 271, "column": 8 }, "end": { "line": 271, "column": 84 } },
+      "88": { "start": { "line": 272, "column": 8 }, "end": { "line": 272, "column": 70 } },
+      "89": { "start": { "line": 274, "column": 8 }, "end": { "line": 274, "column": 43 } },
+      "90": { "start": { "line": 276, "column": 8 }, "end": { "line": 276, "column": 73 } },
+      "91": { "start": { "line": 277, "column": 8 }, "end": { "line": 277, "column": 88 } },
+      "92": { "start": { "line": 279, "column": 8 }, "end": { "line": 279, "column": 51 } },
+      "93": { "start": { "line": 280, "column": 8 }, "end": { "line": 280, "column": 61 } },
+      "94": { "start": { "line": 282, "column": 8 }, "end": { "line": 282, "column": 55 } },
+      "95": { "start": { "line": 284, "column": 8 }, "end": { "line": 284, "column": 35 } },
+      "96": { "start": { "line": 285, "column": 8 }, "end": { "line": 285, "column": 45 } },
+      "97": { "start": { "line": 287, "column": 8 }, "end": { "line": 287, "column": 51 } },
+      "98": { "start": { "line": 288, "column": 8 }, "end": { "line": 288, "column": 61 } },
+      "99": { "start": { "line": 290, "column": 8 }, "end": { "line": 290, "column": 77 } },
+      "100": { "start": { "line": 290, "column": 33 }, "end": { "line": 290, "column": 76 } },
+      "101": { "start": { "line": 291, "column": 8 }, "end": { "line": 291, "column": 97 } },
+      "102": { "start": { "line": 291, "column": 38 }, "end": { "line": 291, "column": 96 } },
+      "103": { "start": { "line": 293, "column": 8 }, "end": { "line": 293, "column": 39 } },
+      "104": { "start": { "line": 294, "column": 8 }, "end": { "line": 294, "column": 87 } },
+      "105": { "start": { "line": 307, "column": 8 }, "end": { "line": 307, "column": 53 } },
+      "106": { "start": { "line": 308, "column": 8 }, "end": { "line": 308, "column": 68 } },
+      "107": { "start": { "line": 309, "column": 8 }, "end": { "line": 309, "column": 77 } },
+      "108": { "start": { "line": 310, "column": 8 }, "end": { "line": 310, "column": 40 } },
+      "109": { "start": { "line": 312, "column": 8 }, "end": { "line": 312, "column": 43 } },
+      "110": { "start": { "line": 313, "column": 8 }, "end": { "line": 313, "column": 56 } },
+      "111": { "start": { "line": 315, "column": 8 }, "end": { "line": 315, "column": 73 } },
+      "112": { "start": { "line": 317, "column": 8 }, "end": { "line": 317, "column": 71 } },
+      "113": { "start": { "line": 318, "column": 8 }, "end": { "line": 318, "column": 95 } },
+      "114": { "start": { "line": 319, "column": 8 }, "end": { "line": 319, "column": 44 } },
+      "115": { "start": { "line": 321, "column": 8 }, "end": { "line": 321, "column": 59 } },
+      "116": { "start": { "line": 323, "column": 8 }, "end": { "line": 323, "column": 43 } },
+      "117": { "start": { "line": 325, "column": 8 }, "end": { "line": 325, "column": 45 } },
+      "118": { "start": { "line": 326, "column": 8 }, "end": { "line": 326, "column": 58 } },
+      "119": { "start": { "line": 327, "column": 8 }, "end": { "line": 327, "column": 49 } },
+      "120": { "start": { "line": 329, "column": 8 }, "end": { "line": 329, "column": 32 } },
+      "121": { "start": { "line": 330, "column": 8 }, "end": { "line": 330, "column": 32 } },
+      "122": { "start": { "line": 331, "column": 8 }, "end": { "line": 331, "column": 32 } },
+      "123": { "start": { "line": 333, "column": 8 }, "end": { "line": 333, "column": 45 } },
+      "124": { "start": { "line": 335, "column": 8 }, "end": { "line": 335, "column": 39 } },
+      "125": { "start": { "line": 336, "column": 8 }, "end": { "line": 336, "column": 80 } },
+      "126": { "start": { "line": 350, "column": 8 }, "end": { "line": 350, "column": 53 } },
+      "127": { "start": { "line": 351, "column": 8 }, "end": { "line": 351, "column": 56 } },
+      "128": { "start": { "line": 352, "column": 8 }, "end": { "line": 352, "column": 62 } },
+      "129": { "start": { "line": 353, "column": 8 }, "end": { "line": 353, "column": 40 } },
+      "130": { "start": { "line": 354, "column": 8 }, "end": { "line": 354, "column": 46 } },
+      "131": { "start": { "line": 356, "column": 8 }, "end": { "line": 356, "column": 43 } },
+      "132": { "start": { "line": 358, "column": 8 }, "end": { "line": 358, "column": 45 } },
+      "133": { "start": { "line": 360, "column": 8 }, "end": { "line": 360, "column": 12873 } },
+      "134": { "start": { "line": 361, "column": 12 }, "end": { "line": 361, "column": 42 } },
+      "135": { "start": { "line": 362, "column": 12 }, "end": { "line": 362, "column": 66 } },
+      "136": { "start": { "line": 363, "column": 12 }, "end": { "line": 363, "column": 81 } },
+      "137": { "start": { "line": 363, "column": 37 }, "end": { "line": 363, "column": 80 } },
+      "138": { "start": { "line": 364, "column": 12 }, "end": { "line": 364, "column": 73 } },
+      "139": { "start": { "line": 365, "column": 12 }, "end": { "line": 365, "column": 34 } },
+      "140": { "start": { "line": 366, "column": 12 }, "end": { "line": 366, "column": 46 } },
+      "141": { "start": { "line": 367, "column": 12 }, "end": { "line": 367, "column": 33 } },
+      "142": { "start": { "line": 368, "column": 12 }, "end": { "line": 368, "column": 45 } },
+      "143": { "start": { "line": 370, "column": 8 }, "end": { "line": 370, "column": 59 } },
+      "144": { "start": { "line": 370, "column": 25 }, "end": { "line": 370, "column": 58 } },
+      "145": { "start": { "line": 372, "column": 8 }, "end": { "line": 372, "column": 43 } },
+      "146": { "start": { "line": 373, "column": 8 }, "end": { "line": 373, "column": 54 } },
+      "147": { "start": { "line": 375, "column": 8 }, "end": { "line": 375, "column": 73 } },
+      "148": { "start": { "line": 375, "column": 31 }, "end": { "line": 375, "column": 72 } },
+      "149": { "start": { "line": 377, "column": 8 }, "end": { "line": 377, "column": 39 } },
+      "150": { "start": { "line": 378, "column": 8 }, "end": { "line": 378, "column": 104 } }
+    },
+    "branchMap": {
+      "1": {
+        "line": 113,
+        "type": "if",
+        "locations": [
+          { "start": { "line": 113, "column": 8 }, "end": { "line": 113, "column": 8 } },
+          { "start": { "line": 113, "column": 8 }, "end": { "line": 113, "column": 8 } }
+        ]
+      },
+      "2": {
+        "line": 140,
+        "type": "if",
+        "locations": [
+          { "start": { "line": 140, "column": 8 }, "end": { "line": 140, "column": 8 } },
+          { "start": { "line": 140, "column": 8 }, "end": { "line": 140, "column": 8 } }
+        ]
+      },
+      "3": {
+        "line": 141,
+        "type": "if",
+        "locations": [
+          { "start": { "line": 141, "column": 8 }, "end": { "line": 141, "column": 8 } },
+          { "start": { "line": 141, "column": 8 }, "end": { "line": 141, "column": 8 } }
+        ]
+      },
+      "4": {
+        "line": 142,
+        "type": "if",
+        "locations": [
+          { "start": { "line": 142, "column": 8 }, "end": { "line": 142, "column": 8 } },
+          { "start": { "line": 142, "column": 8 }, "end": { "line": 142, "column": 8 } }
+        ]
+      },
+      "5": {
+        "line": 143,
+        "type": "if",
+        "locations": [
+          { "start": { "line": 143, "column": 8 }, "end": { "line": 143, "column": 8 } },
+          { "start": { "line": 143, "column": 8 }, "end": { "line": 143, "column": 8 } }
+        ]
+      },
+      "6": {
+        "line": 144,
+        "type": "if",
+        "locations": [
+          { "start": { "line": 144, "column": 8 }, "end": { "line": 144, "column": 8 } },
+          { "start": { "line": 144, "column": 8 }, "end": { "line": 144, "column": 8 } }
+        ]
+      },
+      "7": {
+        "line": 148,
+        "type": "if",
+        "locations": [
+          { "start": { "line": 148, "column": 8 }, "end": { "line": 148, "column": 8 } },
+          { "start": { "line": 148, "column": 8 }, "end": { "line": 148, "column": 8 } }
+        ]
+      },
+      "8": {
+        "line": 166,
+        "type": "if",
+        "locations": [
+          { "start": { "line": 166, "column": 8 }, "end": { "line": 166, "column": 8 } },
+          { "start": { "line": 166, "column": 8 }, "end": { "line": 166, "column": 8 } }
+        ]
+      },
+      "9": {
+        "line": 197,
+        "type": "if",
+        "locations": [
+          { "start": { "line": 197, "column": 8 }, "end": { "line": 197, "column": 8 } },
+          { "start": { "line": 197, "column": 8 }, "end": { "line": 197, "column": 8 } }
+        ]
+      },
+      "10": {
+        "line": 198,
+        "type": "if",
+        "locations": [
+          { "start": { "line": 198, "column": 8 }, "end": { "line": 198, "column": 8 } },
+          { "start": { "line": 198, "column": 8 }, "end": { "line": 198, "column": 8 } }
+        ]
+      },
+      "11": {
+        "line": 199,
+        "type": "if",
+        "locations": [
+          { "start": { "line": 199, "column": 8 }, "end": { "line": 199, "column": 8 } },
+          { "start": { "line": 199, "column": 8 }, "end": { "line": 199, "column": 8 } }
+        ]
+      },
+      "12": {
+        "line": 200,
+        "type": "if",
+        "locations": [
+          { "start": { "line": 200, "column": 8 }, "end": { "line": 200, "column": 8 } },
+          { "start": { "line": 200, "column": 8 }, "end": { "line": 200, "column": 8 } }
+        ]
+      },
+      "13": {
+        "line": 214,
+        "type": "if",
+        "locations": [
+          { "start": { "line": 214, "column": 8 }, "end": { "line": 214, "column": 8 } },
+          { "start": { "line": 214, "column": 8 }, "end": { "line": 214, "column": 8 } }
+        ]
+      },
+      "14": {
+        "line": 215,
+        "type": "if",
+        "locations": [
+          { "start": { "line": 215, "column": 8 }, "end": { "line": 215, "column": 8 } },
+          { "start": { "line": 215, "column": 8 }, "end": { "line": 215, "column": 8 } }
+        ]
+      },
+      "15": {
+        "line": 231,
+        "type": "if",
+        "locations": [
+          { "start": { "line": 231, "column": 8 }, "end": { "line": 231, "column": 8 } },
+          { "start": { "line": 231, "column": 8 }, "end": { "line": 231, "column": 8 } }
+        ]
+      },
+      "16": {
+        "line": 232,
+        "type": "if",
+        "locations": [
+          { "start": { "line": 232, "column": 8 }, "end": { "line": 232, "column": 8 } },
+          { "start": { "line": 232, "column": 8 }, "end": { "line": 232, "column": 8 } }
+        ]
+      },
+      "17": {
+        "line": 233,
+        "type": "if",
+        "locations": [
+          { "start": { "line": 233, "column": 8 }, "end": { "line": 233, "column": 8 } },
+          { "start": { "line": 233, "column": 8 }, "end": { "line": 233, "column": 8 } }
+        ]
+      },
+      "18": {
+        "line": 234,
+        "type": "if",
+        "locations": [
+          { "start": { "line": 234, "column": 8 }, "end": { "line": 234, "column": 8 } },
+          { "start": { "line": 234, "column": 8 }, "end": { "line": 234, "column": 8 } }
+        ]
+      },
+      "19": {
+        "line": 237,
+        "type": "if",
+        "locations": [
+          { "start": { "line": 237, "column": 8 }, "end": { "line": 237, "column": 8 } },
+          { "start": { "line": 237, "column": 8 }, "end": { "line": 237, "column": 8 } }
+        ]
+      },
+      "20": {
+        "line": 269,
+        "type": "if",
+        "locations": [
+          { "start": { "line": 269, "column": 8 }, "end": { "line": 269, "column": 8 } },
+          { "start": { "line": 269, "column": 8 }, "end": { "line": 269, "column": 8 } }
+        ]
+      },
+      "21": {
+        "line": 270,
+        "type": "if",
+        "locations": [
+          { "start": { "line": 270, "column": 8 }, "end": { "line": 270, "column": 8 } },
+          { "start": { "line": 270, "column": 8 }, "end": { "line": 270, "column": 8 } }
+        ]
+      },
+      "22": {
+        "line": 271,
+        "type": "if",
+        "locations": [
+          { "start": { "line": 271, "column": 8 }, "end": { "line": 271, "column": 8 } },
+          { "start": { "line": 271, "column": 8 }, "end": { "line": 271, "column": 8 } }
+        ]
+      },
+      "23": {
+        "line": 272,
+        "type": "if",
+        "locations": [
+          { "start": { "line": 272, "column": 8 }, "end": { "line": 272, "column": 8 } },
+          { "start": { "line": 272, "column": 8 }, "end": { "line": 272, "column": 8 } }
+        ]
+      },
+      "24": {
+        "line": 290,
+        "type": "if",
+        "locations": [
+          { "start": { "line": 290, "column": 8 }, "end": { "line": 290, "column": 8 } },
+          { "start": { "line": 290, "column": 8 }, "end": { "line": 290, "column": 8 } }
+        ]
+      },
+      "25": {
+        "line": 291,
+        "type": "if",
+        "locations": [
+          { "start": { "line": 291, "column": 8 }, "end": { "line": 291, "column": 8 } },
+          { "start": { "line": 291, "column": 8 }, "end": { "line": 291, "column": 8 } }
+        ]
+      },
+      "26": {
+        "line": 307,
+        "type": "if",
+        "locations": [
+          { "start": { "line": 307, "column": 8 }, "end": { "line": 307, "column": 8 } },
+          { "start": { "line": 307, "column": 8 }, "end": { "line": 307, "column": 8 } }
+        ]
+      },
+      "27": {
+        "line": 308,
+        "type": "if",
+        "locations": [
+          { "start": { "line": 308, "column": 8 }, "end": { "line": 308, "column": 8 } },
+          { "start": { "line": 308, "column": 8 }, "end": { "line": 308, "column": 8 } }
+        ]
+      },
+      "28": {
+        "line": 309,
+        "type": "if",
+        "locations": [
+          { "start": { "line": 309, "column": 8 }, "end": { "line": 309, "column": 8 } },
+          { "start": { "line": 309, "column": 8 }, "end": { "line": 309, "column": 8 } }
+        ]
+      },
+      "29": {
+        "line": 310,
+        "type": "if",
+        "locations": [
+          { "start": { "line": 310, "column": 8 }, "end": { "line": 310, "column": 8 } },
+          { "start": { "line": 310, "column": 8 }, "end": { "line": 310, "column": 8 } }
+        ]
+      },
+      "30": {
+        "line": 313,
+        "type": "if",
+        "locations": [
+          { "start": { "line": 313, "column": 8 }, "end": { "line": 313, "column": 8 } },
+          { "start": { "line": 313, "column": 8 }, "end": { "line": 313, "column": 8 } }
+        ]
+      },
+      "31": {
+        "line": 350,
+        "type": "if",
+        "locations": [
+          { "start": { "line": 350, "column": 8 }, "end": { "line": 350, "column": 8 } },
+          { "start": { "line": 350, "column": 8 }, "end": { "line": 350, "column": 8 } }
+        ]
+      },
+      "32": {
+        "line": 351,
+        "type": "if",
+        "locations": [
+          { "start": { "line": 351, "column": 8 }, "end": { "line": 351, "column": 8 } },
+          { "start": { "line": 351, "column": 8 }, "end": { "line": 351, "column": 8 } }
+        ]
+      },
+      "33": {
+        "line": 352,
+        "type": "if",
+        "locations": [
+          { "start": { "line": 352, "column": 8 }, "end": { "line": 352, "column": 8 } },
+          { "start": { "line": 352, "column": 8 }, "end": { "line": 352, "column": 8 } }
+        ]
+      },
+      "34": {
+        "line": 353,
+        "type": "if",
+        "locations": [
+          { "start": { "line": 353, "column": 8 }, "end": { "line": 353, "column": 8 } },
+          { "start": { "line": 353, "column": 8 }, "end": { "line": 353, "column": 8 } }
+        ]
+      },
+      "35": {
+        "line": 354,
+        "type": "if",
+        "locations": [
+          { "start": { "line": 354, "column": 8 }, "end": { "line": 354, "column": 8 } },
+          { "start": { "line": 354, "column": 8 }, "end": { "line": 354, "column": 8 } }
+        ]
+      },
+      "36": {
+        "line": 362,
+        "type": "if",
+        "locations": [
+          { "start": { "line": 362, "column": 12 }, "end": { "line": 362, "column": 12 } },
+          { "start": { "line": 362, "column": 12 }, "end": { "line": 362, "column": 12 } }
+        ]
+      },
+      "37": {
+        "line": 363,
+        "type": "if",
+        "locations": [
+          { "start": { "line": 363, "column": 12 }, "end": { "line": 363, "column": 12 } },
+          { "start": { "line": 363, "column": 12 }, "end": { "line": 363, "column": 12 } }
+        ]
+      },
+      "38": {
+        "line": 363,
+        "type": "if",
+        "locations": [
+          { "start": { "line": 363, "column": 37 }, "end": { "line": 363, "column": 37 } },
+          { "start": { "line": 363, "column": 37 }, "end": { "line": 363, "column": 37 } }
+        ]
+      },
+      "39": {
+        "line": 370,
+        "type": "if",
+        "locations": [
+          { "start": { "line": 370, "column": 8 }, "end": { "line": 370, "column": 8 } },
+          { "start": { "line": 370, "column": 8 }, "end": { "line": 370, "column": 8 } }
+        ]
+      },
+      "40": {
+        "line": 375,
+        "type": "if",
+        "locations": [
+          { "start": { "line": 375, "column": 8 }, "end": { "line": 375, "column": 8 } },
+          { "start": { "line": 375, "column": 8 }, "end": { "line": 375, "column": 8 } }
+        ]
+      }
+    }
+  }
+}