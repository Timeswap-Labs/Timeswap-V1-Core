--- conflicted
+++ resolved
@@ -7,11 +7,8 @@
 
 const { loadFixture } = waffle
 
-<<<<<<< HEAD
-=======
 let maturity  = 0n
 let signers: SignerWithAddress[]= []
->>>>>>> 9c7a2640
 //TODO: Check why chai's native assertion library isnt working and remove the helper function
 function checkBigIntEquality(x: bigint, y: bigint){
   expect(x.toString()).to.equal(y.toString());
@@ -98,11 +95,7 @@
         const signers = await ethers.getSigners()
 
         const totalDebtCreated = await pair.totalDebtCreated()
-<<<<<<< HEAD
-        const totalDebtCreatedSim = pairSim.pool.totalDebt
-=======
         const totalDebtCreatedSim = pairSim.getPool(maturity).state.totalDebtCreated
->>>>>>> 9c7a2640
 
         checkBigIntEquality(totalDebtCreated,totalDebtCreatedSim)
       })
