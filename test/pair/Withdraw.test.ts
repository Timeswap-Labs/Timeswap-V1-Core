--- conflicted
+++ resolved
@@ -2,18 +2,12 @@
 import { advanceTimeAndBlock, now } from '../shared/Helper'
 import testCases from '../testCases/TestCases'
 import { expect } from '../shared/Expect'
-<<<<<<< HEAD
-import { withdrawFixture, constructorFixture, Fixture, mintFixture, lendFixture, borrowFixture } from '../shared/Fixtures'
-
-const { loadFixture } = waffle
-=======
 import { withdrawFixture, constructorFixture, Fixture, mintFixture, lendFixture } from '../shared/Fixtures'
 import { SignerWithAddress } from '@nomiclabs/hardhat-ethers/signers'
 
 const { loadFixture } = waffle
 let maturity  = 0n
 let signers: SignerWithAddress[]= []
->>>>>>> 9c7a2640
 
 //TODO: Check why chai's native assertion library isnt working and remove the helper function
 function checkBigIntEquality(x: bigint, y: bigint){
@@ -98,15 +92,6 @@
       it('Should have correct total debt', async () => {
         const { pair, pairSim } = await loadFixture(fixtureSuccess)
         const signers = await ethers.getSigners()
-<<<<<<< HEAD
-
-        const totalDebtCreated = await pair.totalDebtCreated()
-        const totalDebtCreatedSim = pairSim.pool.totalDebt
-
-        checkBigIntEquality(totalDebtCreated,totalDebtCreatedSim)
-      })
-=======
->>>>>>> 9c7a2640
 
         const totalDebtCreated = await pair.totalDebtCreated()
         const totalDebtCreatedSim = pairSim.getPool(maturity).state.totalDebtCreated
