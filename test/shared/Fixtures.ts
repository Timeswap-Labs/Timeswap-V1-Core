--- conflicted
+++ resolved
@@ -2,11 +2,7 @@
 import { Pair, pairInit } from './Pair'
 import { PairSim } from './PairSim'
 import { testTokenNew } from './TestToken'
-<<<<<<< HEAD
-import { BorrowParams, LendParams, MintParams } from '../pair/TestCases'
-=======
-import { LendParams, MintParams, BurnParams, WithdrawParams } from '../pair/TestCases'
->>>>>>> 3978b821
+import { LendParams, BorrowParams, MintParams, BurnParams, WithdrawParams } from '../pair/TestCases'
 import { SignerWithAddress } from '@nomiclabs/hardhat-ethers/signers'
 import LendMath from '../libraries/LendMath'
 import BorrowMath from '../libraries/BorrowMath'
