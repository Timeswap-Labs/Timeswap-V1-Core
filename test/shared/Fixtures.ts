--- conflicted
+++ resolved
@@ -100,18 +100,10 @@
   const state = pool.state
   const k = (state.asset * state.interest * state.cdp) << 32n
   const feeBase = 0x10000n - FEE
-<<<<<<< HEAD
-  const interestAdjust = BorrowMath.adjust(borrowParams.interestIncrease, pairSim.pool.state.interest, feeBase)
-  const cdpAdjust = k / ((pairSim.pool.state.asset - borrowParams.assetOut) * interestAdjust)
-  const cdpIncrease = BorrowMath.readjust(cdpAdjust, pairSim.pool.state.cdp, feeBase)
-  console.log(cdpIncrease)
-  const txn = await pair.upgrade(signer).borrow(borrowParams.assetOut, borrowParams.interestIncrease, cdpIncrease, owner=owner)
-=======
   const interestAdjust = BorrowMath.adjust(borrowParams.interestIncrease, state.interest, feeBase)
   const cdpAdjust = k / ((state.asset - borrowParams.assetOut) * interestAdjust)
   const cdpIncrease = BorrowMath.readjust(cdpAdjust, state.cdp, feeBase)
-  const txn = await pair.upgrade(signer).borrow(borrowParams.assetOut, borrowParams.interestIncrease, cdpIncrease)
->>>>>>> 9c7a2640
+  const txn = await pair.upgrade(signer).borrow(borrowParams.assetOut, borrowParams.interestIncrease, cdpIncrease, owner)
 
   const block = await getBlock(txn.blockHash!)
   pairSim.borrow(pair.maturity,signer.address,signer.address,borrowParams.assetOut, borrowParams.interestIncrease, cdpIncrease, block)
